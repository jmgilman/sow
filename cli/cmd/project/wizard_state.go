--- conflicted
+++ resolved
@@ -8,11 +8,8 @@
 	"strings"
 
 	"github.com/charmbracelet/huh"
-<<<<<<< HEAD
+	sowexec "github.com/jmgilman/sow/cli/internal/exec"
 	"github.com/jmgilman/sow/cli/internal/sdks/project/state"
-=======
-	sowexec "github.com/jmgilman/sow/cli/internal/exec"
->>>>>>> 8590e729
 	"github.com/jmgilman/sow/cli/internal/sow"
 	"github.com/spf13/cobra"
 )
@@ -604,9 +601,6 @@
 	return nil
 }
 
-<<<<<<< HEAD
-// finalize routes to the appropriate finalization method based on the action choice.
-=======
 // showIssueSelectScreen displays the issue selection prompt.
 // Issues are retrieved from w.choices["issues"] (set by handleIssueSelect).
 func (w *Wizard) showIssueSelectScreen() error {
@@ -750,8 +744,7 @@
 	return w.showIssueSelectScreen()
 }
 
-// finalize creates the project, initializes it in a worktree, and launches Claude Code.
->>>>>>> 8590e729
+// finalize routes to the appropriate finalization method based on the action choice.
 func (w *Wizard) finalize() error {
 	// Determine which path we're on
 	action, ok := w.choices["action"].(string)
