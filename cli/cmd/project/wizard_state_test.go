package project

import (
	"context"
	"errors"
	"fmt"
	"os"
	"os/exec"
	"path/filepath"
	"strings"
	"testing"

	"github.com/charmbracelet/huh"
	"github.com/jmgilman/sow/cli/internal/sdks/project/state"
	"github.com/jmgilman/sow/cli/internal/sow"
	"github.com/spf13/cobra"
)

// TestHandleCreateSource_StateTransitions tests state transitions directly.
// by manually setting values and checking the results.
func TestHandleCreateSource_StateTransitions(t *testing.T) {
	testCases := []struct {
		name          string
		selection     string
		expectedState WizardState
	}{
		{
			name:          "issue selection",
			selection:     "issue",
			expectedState: StateIssueSelect,
		},
		{
			name:          "branch selection",
			selection:     "branch",
			expectedState: StateTypeSelect,
		},
		{
			name:          "cancel selection",
			selection:     "cancel",
			expectedState: StateCancelled,
		},
	}

	for _, tc := range testCases {
		t.Run(tc.name, func(t *testing.T) {
			ctx, _ := setupTestContext(t)
			w := NewWizard(nil, ctx, []string{})
			w.state = StateCreateSource

			// Simulate what handleCreateSource does
			w.choices["source"] = tc.selection

			switch tc.selection {
			case "issue":
				w.state = StateIssueSelect
			case "branch":
				w.state = StateTypeSelect
			case "cancel":
				w.state = StateCancelled
			}

			// Verify state transition
			if w.state != tc.expectedState {
				t.Errorf("expected state %v, got %v", tc.expectedState, w.state)
			}

			// Verify choice was stored
			if w.choices["source"] != tc.selection {
				t.Errorf("expected choice %q, got %q", tc.selection, w.choices["source"])
			}
		})
	}
}

// TestHandleCreateSource_ErrorHandling tests error handling behavior.
func TestHandleCreateSource_ErrorHandling(t *testing.T) {
	t.Run("user abort returns nil and sets cancelled state", func(t *testing.T) {
		// We can test that ErrUserAborted is handled correctly
		// by checking that errors.Is works with it
		err := huh.ErrUserAborted
		if !errors.Is(err, huh.ErrUserAborted) {
			t.Error("errors.Is should match ErrUserAborted")
		}
	})
}

// TestHandleTypeSelect_StateTransitions tests state transitions for type selection.
// by manually setting values and checking the results.
func TestHandleTypeSelect_StateTransitions(t *testing.T) {
	testCases := []struct {
		name          string
		selection     string
		expectedState WizardState
		shouldStore   bool
	}{
		{
			name:          "standard selection",
			selection:     "standard",
			expectedState: StateNameEntry,
			shouldStore:   true,
		},
		{
			name:          "exploration selection",
			selection:     "exploration",
			expectedState: StateNameEntry,
			shouldStore:   true,
		},
		{
			name:          "design selection",
			selection:     "design",
			expectedState: StateNameEntry,
			shouldStore:   true,
		},
		{
			name:          "breakdown selection",
			selection:     "breakdown",
			expectedState: StateNameEntry,
			shouldStore:   true,
		},
		{
			name:          "cancel selection",
			selection:     "cancel",
			expectedState: StateCancelled,
			shouldStore:   false,
		},
	}

	for _, tc := range testCases {
		t.Run(tc.name, func(t *testing.T) {
			ctx, _ := setupTestContext(t)
			w := NewWizard(nil, ctx, []string{})
			w.state = StateTypeSelect

			// Simulate what handleTypeSelect should do
			if tc.selection == "cancel" {
				w.state = StateCancelled
			} else {
				w.choices["type"] = tc.selection
				w.state = StateNameEntry
			}

			// Verify state transition
			if w.state != tc.expectedState {
				t.Errorf("expected state %v, got %v", tc.expectedState, w.state)
			}

			// Verify choice storage
			if tc.shouldStore {
				if w.choices["type"] != tc.selection {
					t.Errorf("expected choice %q, got %q", tc.selection, w.choices["type"])
				}
			} else {
				if _, exists := w.choices["type"]; exists {
					t.Errorf("expected no type choice for cancel, but got %q", w.choices["type"])
				}
			}
		})
	}
}

// TestHandleTypeSelect_ErrorHandling tests error handling behavior.
func TestHandleTypeSelect_ErrorHandling(t *testing.T) {
	t.Run("user abort returns nil and sets cancelled state", func(t *testing.T) {
		// Verify that errors.Is works with ErrUserAborted
		err := huh.ErrUserAborted
		if !errors.Is(err, huh.ErrUserAborted) {
			t.Error("errors.Is should match ErrUserAborted")
		}
	})
}

// TestHandlePromptEntry_StateTransitions tests state transitions for prompt entry.
// by manually setting values and checking the results.
func TestHandlePromptEntry_StateTransitions(t *testing.T) {
	testCases := []struct {
		name          string
		promptText    string
		expectedState WizardState
	}{
		{
			name:          "with text",
			promptText:    "Build a REST API with JWT authentication",
			expectedState: StateComplete,
		},
		{
			name:          "empty text",
			promptText:    "",
			expectedState: StateComplete,
		},
		{
			name:          "multi-line text",
			promptText:    "Line 1\nLine 2\nLine 3",
			expectedState: StateComplete,
		},
	}

	for _, tc := range testCases {
		t.Run(tc.name, func(t *testing.T) {
			ctx, _ := setupTestContext(t)
			w := NewWizard(nil, ctx, []string{})
			w.state = StatePromptEntry

			// Pre-populate required choices
			w.choices["type"] = "standard"
			w.choices["branch"] = "feat/test-project"

			// Simulate what handlePromptEntry should do
			w.choices["prompt"] = tc.promptText
			w.state = StateComplete

			// Verify state transition
			if w.state != tc.expectedState {
				t.Errorf("expected state %v, got %v", tc.expectedState, w.state)
			}

			// Verify choice was stored
			if w.choices["prompt"] != tc.promptText {
				t.Errorf("expected prompt %q, got %q", tc.promptText, w.choices["prompt"])
			}
		})
	}
}

// TestHandlePromptEntry_RequiresTypeAndBranch tests that type and branch must be set before prompt entry.
func TestHandlePromptEntry_RequiresTypeAndBranch(t *testing.T) {
	ctx, _ := setupTestContext(t)
	w := NewWizard(nil, ctx, []string{})
	w.state = StatePromptEntry

	// Set up required choices
	w.choices["type"] = "exploration"
	w.choices["branch"] = "explore/web-agents"

	// Verify choices exist (they're required for context display)
	if _, ok := w.choices["type"]; !ok {
		t.Error("type choice should be set before prompt entry")
	}
	if _, ok := w.choices["branch"]; !ok {
		t.Error("branch choice should be set before prompt entry")
	}
}

// TestHandlePromptEntry_ErrorHandling tests error handling behavior.
func TestHandlePromptEntry_ErrorHandling(t *testing.T) {
	t.Run("user abort transitions to cancelled", func(t *testing.T) {
		// Verify that errors.Is works with ErrUserAborted
		err := huh.ErrUserAborted
		if !errors.Is(err, huh.ErrUserAborted) {
			t.Error("errors.Is should match ErrUserAborted")
		}

		// Simulating the handler behavior
		ctx, _ := setupTestContext(t)
		w := NewWizard(nil, ctx, []string{})
		w.state = StatePromptEntry
		w.choices["type"] = "standard"
		w.choices["branch"] = "feat/test"

		// On user abort, should transition to cancelled
		if errors.Is(err, huh.ErrUserAborted) {
			w.state = StateCancelled
		}

		if w.state != StateCancelled {
			t.Errorf("expected state StateCancelled on abort, got %v", w.state)
		}
	})
}

// Test finalize() function

// TestFinalize_CreatesWorktree tests that finalize creates a worktree.
func TestFinalize_CreatesWorktree(t *testing.T) {
	ctx, tmpDir := setupTestContext(t)

	// Create initial commit (required for worktree creation)
	testFile := tmpDir + "/README.md"
	_ = os.WriteFile(testFile, []byte("# Test"), 0644)
	_ = exec.CommandContext(context.Background(), "git", "-C", tmpDir, "add", ".").Run()
	_ = exec.CommandContext(context.Background(), "git", "-C", tmpDir, "commit", "-m", "initial commit").Run()

	w := NewWizard(nil, ctx, []string{})

	// Set up wizard with choices populated
	w.choices["action"] = "create"
	w.choices["type"] = "standard"
	w.choices["name"] = "Test Project"
	w.choices["branch"] = "feat/test-project"
	w.choices["prompt"] = ""

	// Call finalize
	err := w.finalize()
	if err != nil {
		t.Fatalf("finalize failed: %v", err)
	}

	// Verify worktree directory exists
	worktreePath := tmpDir + "/.sow/worktrees/feat/test-project"
	if _, err := os.Stat(worktreePath); os.IsNotExist(err) {
		t.Errorf("worktree directory was not created at %s", worktreePath)
	}
}

// TestFinalize_InitializesProject tests that finalize initializes the project correctly.
func TestFinalize_InitializesProject(t *testing.T) {
	ctx, tmpDir := setupTestContext(t)

	// Create initial commit (required for worktree creation)
	testFile := tmpDir + "/README.md"
	_ = os.WriteFile(testFile, []byte("# Test"), 0644)
	_ = exec.CommandContext(context.Background(), "git", "-C", tmpDir, "add", ".").Run()
	_ = exec.CommandContext(context.Background(), "git", "-C", tmpDir, "commit", "-m", "initial commit").Run()

	w := NewWizard(nil, ctx, []string{})

	// Set up wizard with choices populated
	w.choices["action"] = "create"
	w.choices["type"] = "exploration"
	w.choices["name"] = "Research Project"
	w.choices["branch"] = "explore/research-project"
	w.choices["prompt"] = "Initial research prompt"

	// Call finalize
	err := w.finalize()
	if err != nil {
		t.Fatalf("finalize failed: %v", err)
	}

	// Verify project state.yaml exists in worktree
	worktreePath := tmpDir + "/.sow/worktrees/explore/research-project"
	stateFile := worktreePath + "/.sow/project/state.yaml"
	if _, err := os.Stat(stateFile); os.IsNotExist(err) {
		t.Errorf("project state.yaml was not created at %s", stateFile)
	}

	// Load and verify project
	worktreeCtx, err := sow.NewContext(worktreePath)
	if err != nil {
		t.Fatalf("failed to create worktree context: %v", err)
	}

	proj, err := state.Load(worktreeCtx)
	if err != nil {
		t.Fatalf("failed to load project: %v", err)
	}

	// Verify project has correct name (normalized from user input)
	if proj.Name != "research-project" {
		t.Errorf("project name incorrect: got %q, want %q", proj.Name, "research-project")
	}
}

// TestFinalize_GeneratesPrompt tests that finalize generates a multi-layer prompt.
func TestFinalize_GeneratesPrompt(t *testing.T) {
	ctx, _ := setupTestContext(t)

	// We need to mock launchClaudeCode to capture the prompt
	// Since we can't easily mock it, we'll test prompt generation separately
	// by calling generateNewProjectPrompt directly

	// First create a project
	proj, err := initializeProject(ctx, "feat/test", "Test Project", nil)
	if err != nil {
		t.Fatalf("failed to initialize project: %v", err)
	}

	// Test prompt generation with user prompt
	initialPrompt := "Build authentication system"
	prompt, err := generateNewProjectPrompt(proj, initialPrompt)
	if err != nil {
		t.Fatalf("generateNewProjectPrompt failed: %v", err)
	}

	// Verify prompt has 3 layers (at least 2 separators)
	separatorCount := strings.Count(prompt, "\n\n---\n\n")
	if separatorCount < 2 {
		t.Errorf("expected at least 2 separators for 3 layers, got %d", separatorCount)
	}

	// Verify prompt includes user's initial prompt
	if !strings.Contains(prompt, initialPrompt) {
		t.Errorf("prompt does not contain user's initial prompt %q", initialPrompt)
	}

	if !strings.Contains(prompt, "User's Initial Request") {
		t.Error("prompt missing user request section header")
	}
}

// TestFinalize_WithEmptyPrompt tests finalize with an empty initial prompt.
func TestFinalize_WithEmptyPrompt(t *testing.T) {
	ctx, tmpDir := setupTestContext(t)

	// Create initial commit (required for worktree creation)
	testFile := tmpDir + "/README.md"
	_ = os.WriteFile(testFile, []byte("# Test"), 0644)
	_ = exec.CommandContext(context.Background(), "git", "-C", tmpDir, "add", ".").Run()
	_ = exec.CommandContext(context.Background(), "git", "-C", tmpDir, "commit", "-m", "initial commit").Run()

	w := NewWizard(nil, ctx, []string{})

	// Set up wizard with empty prompt choice
	w.choices["action"] = "create"
	w.choices["type"] = "design"
	w.choices["name"] = "Design Project"
	w.choices["branch"] = "design/test"
	w.choices["prompt"] = ""

	// Call finalize
	err := w.finalize()
	if err != nil {
		t.Fatalf("finalize failed: %v", err)
	}

	// Verify project was created
	worktreePath := tmpDir + "/.sow/worktrees/design/test"
	stateFile := worktreePath + "/.sow/project/state.yaml"
	if _, err := os.Stat(stateFile); os.IsNotExist(err) {
		t.Errorf("project state.yaml was not created")
	}

	// Generate prompt and verify no user request section
	worktreeCtx, err := sow.NewContext(worktreePath)
	if err != nil {
		t.Fatalf("failed to create worktree context: %v", err)
	}

	proj, err := state.Load(worktreeCtx)
	if err != nil {
		t.Fatalf("failed to load project: %v", err)
	}

	prompt, err := generateNewProjectPrompt(proj, "")
	if err != nil {
		t.Fatalf("generateNewProjectPrompt failed: %v", err)
	}

	// Verify no user request section when prompt is empty
	if strings.Contains(prompt, "User's Initial Request") {
		t.Error("prompt should not contain user request section when no user prompt provided")
	}
}

// TestFinalize_UncommittedChangesError tests that finalize returns error when uncommitted changes exist.
// and current branch == target branch.
func TestFinalize_UncommittedChangesError(t *testing.T) {
	ctx, tmpDir := setupTestContext(t)

	// Create a test file and modify it (uncommitted change)
	testFile := tmpDir + "/test.txt"
	if err := os.WriteFile(testFile, []byte("test content"), 0644); err != nil {
		t.Fatalf("failed to create test file: %v", err)
	}

	// Stage and commit the file first
	_ = exec.CommandContext(context.Background(), "git", "-C", tmpDir, "add", "test.txt").Run()
	_ = exec.CommandContext(context.Background(), "git", "-C", tmpDir, "commit", "-m", "initial commit").Run()

	// Now modify it again (creating uncommitted changes)
	if err := os.WriteFile(testFile, []byte("modified content"), 0644); err != nil {
		t.Fatalf("failed to modify test file: %v", err)
	}

	// Get current branch name
	currentBranch, err := ctx.Git().CurrentBranch()
	if err != nil {
		t.Fatalf("failed to get current branch: %v", err)
	}

	w := NewWizard(nil, ctx, []string{})

	// Set current branch == target branch (should trigger check)
	w.choices["action"] = "create"
	w.choices["type"] = "standard"
	w.choices["name"] = "Test Project"
	w.choices["branch"] = currentBranch
	w.choices["prompt"] = ""

	// Call finalize - should fail with uncommitted changes error
	err = w.finalize()
	if err == nil {
		t.Fatal("expected error for uncommitted changes, got nil")
	}

	// Verify error message contains expected text
	errMsg := err.Error()
	if !strings.Contains(errMsg, "uncommitted changes") {
		t.Errorf("error message should mention uncommitted changes, got: %v", errMsg)
	}

	if !strings.Contains(errMsg, currentBranch) {
		t.Errorf("error message should mention current branch %q, got: %v", currentBranch, errMsg)
	}
}

// TestFinalize_SkipsUncommittedCheckWhenDifferentBranch tests that finalize skips the uncommitted.
// changes check when current branch != target branch.
func TestFinalize_SkipsUncommittedCheckWhenDifferentBranch(t *testing.T) {
	ctx, tmpDir := setupTestContext(t)

	// Create a test file and commit it (create initial commit)
	testFile := tmpDir + "/test.txt"
	if err := os.WriteFile(testFile, []byte("test content"), 0644); err != nil {
		t.Fatalf("failed to create test file: %v", err)
	}

	// Stage and commit the file first
	_ = exec.CommandContext(context.Background(), "git", "-C", tmpDir, "add", "test.txt").Run()
	_ = exec.CommandContext(context.Background(), "git", "-C", tmpDir, "commit", "-m", "initial commit").Run()

	// Now modify it again (creating uncommitted changes)
	if err := os.WriteFile(testFile, []byte("modified content"), 0644); err != nil {
		t.Fatalf("failed to modify test file: %v", err)
	}

	// Get current branch name
	currentBranch, err := ctx.Git().CurrentBranch()
	if err != nil {
		t.Fatalf("failed to get current branch: %v", err)
	}

	// Set different branch from current (should skip check)
	differentBranch := "feat/different-branch"
	if currentBranch == differentBranch {
		differentBranch = "feat/another-branch"
	}

	// Set environment variable to skip check in tests (for worktree creation)
	_ = os.Setenv("SOW_SKIP_UNCOMMITTED_CHECK", "1")
	defer func() { _ = os.Unsetenv("SOW_SKIP_UNCOMMITTED_CHECK") }()

	w := NewWizard(nil, ctx, []string{})

	w.choices["action"] = "create"
	w.choices["type"] = "standard"
	w.choices["name"] = "Different Project"
	w.choices["branch"] = differentBranch
	w.choices["prompt"] = ""

	// Call finalize - should succeed (check skipped)
	err = w.finalize()
	if err != nil {
		t.Fatalf("finalize should succeed when current != target branch, got error: %v", err)
	}

	// Verify worktree was created
	worktreePath := tmpDir + "/.sow/worktrees/" + differentBranch
	if _, err := os.Stat(worktreePath); os.IsNotExist(err) {
		t.Errorf("worktree should have been created at %s", worktreePath)
	}
}

<<<<<<< HEAD
// Test handleProjectSelect

// TestHandleProjectSelect_EmptyList tests that empty project list shows message and cancels.
func TestHandleProjectSelect_EmptyList(t *testing.T) {
	ctx, _ := setupTestContext(t)
	w := NewWizard(nil, ctx, []string{})
	w.state = StateProjectSelect

	// At this point, there are no projects in the worktrees directory
	// handleProjectSelect should discover zero projects and transition to StateCancelled

	// We can't easily test the interactive form without mocking,
	// but we can simulate what the handler should do
	projects, err := listProjects(ctx)
	if err != nil {
		t.Fatalf("listProjects failed: %v", err)
	}

	if len(projects) != 0 {
		t.Fatalf("expected 0 projects, got %d", len(projects))
	}

	// Simulate handler behavior: empty list → StateCancelled
	if len(projects) == 0 {
		w.state = StateCancelled
	}

	// Verify state transition
	if w.state != StateCancelled {
		t.Errorf("expected state StateCancelled, got %v", w.state)
	}
}

// TestHandleProjectSelect_SingleProject tests selection with a single project.
func TestHandleProjectSelect_SingleProject(t *testing.T) {
	ctx, tmpDir := setupTestContext(t)

	// Create initial commit
	testFile := tmpDir + "/README.md"
	_ = os.WriteFile(testFile, []byte("# Test"), 0644)
	_ = exec.CommandContext(context.Background(), "git", "-C", tmpDir, "add", ".").Run()
	_ = exec.CommandContext(context.Background(), "git", "-C", tmpDir, "commit", "-m", "initial").Run()

	// Create a test project in a worktree
	branchName := "feat/test-project"
	worktreePath := tmpDir + "/.sow/worktrees/" + branchName

	// Use EnsureWorktree to create the worktree
	if err := sow.EnsureWorktree(ctx, worktreePath, branchName); err != nil {
		t.Fatalf("failed to create worktree: %v", err)
	}

	// Initialize project in worktree
	worktreeCtx, err := sow.NewContext(worktreePath)
	if err != nil {
		t.Fatalf("failed to create worktree context: %v", err)
	}

	_, err = initializeProject(worktreeCtx, branchName, "test-project", nil)
	if err != nil {
		t.Fatalf("failed to initialize project: %v", err)
	}

	// Now test project discovery
	projects, err := listProjects(ctx)
	if err != nil {
		t.Fatalf("listProjects failed: %v", err)
	}

	if len(projects) != 1 {
		t.Fatalf("expected 1 project, got %d", len(projects))
	}

	// Verify project metadata
	proj := projects[0]
	if proj.Branch != branchName {
		t.Errorf("expected branch %q, got %q", branchName, proj.Branch)
	}
	if proj.Name != "testproject" {
		t.Errorf("expected name %q, got %q", "testproject", proj.Name)
	}

	// Simulate selection
	w := NewWizard(nil, ctx, []string{})
	w.state = StateProjectSelect

	// User selects the project
	w.choices["project"] = proj
	w.state = StateContinuePrompt

	// Verify state transition and choice storage
	if w.state != StateContinuePrompt {
		t.Errorf("expected state StateContinuePrompt, got %v", w.state)
	}

	selectedProj, ok := w.choices["project"].(ProjectInfo)
	if !ok {
		t.Fatalf("project choice not stored correctly")
	}

	if selectedProj.Branch != branchName {
		t.Errorf("expected selected branch %q, got %q", branchName, selectedProj.Branch)
	}
}

// TestHandleProjectSelect_MultipleProjects tests selection with multiple projects.
func TestHandleProjectSelect_MultipleProjects(t *testing.T) {
	ctx, tmpDir := setupTestContext(t)

	// Create initial commit
	testFile := tmpDir + "/README.md"
	_ = os.WriteFile(testFile, []byte("# Test"), 0644)
	_ = exec.CommandContext(context.Background(), "git", "-C", tmpDir, "add", ".").Run()
	_ = exec.CommandContext(context.Background(), "git", "-C", tmpDir, "commit", "-m", "initial").Run()

	// Create multiple test projects
	projects := []struct {
		branch string
		name   string
	}{
		{"feat/auth", "auth"},
		{"explore/api-research", "api-research"},
		{"design/cli-ux", "cli-ux"},
	}

	for _, p := range projects {
		worktreePath := tmpDir + "/.sow/worktrees/" + p.branch
		if err := sow.EnsureWorktree(ctx, worktreePath, p.branch); err != nil {
			t.Fatalf("failed to create worktree for %s: %v", p.branch, err)
		}

		worktreeCtx, err := sow.NewContext(worktreePath)
		if err != nil {
			t.Fatalf("failed to create worktree context for %s: %v", p.branch, err)
		}

		_, err = initializeProject(worktreeCtx, p.branch, p.name, nil)
		if err != nil {
			t.Fatalf("failed to initialize project for %s: %v", p.branch, err)
		}
	}

	// Test project discovery
	discoveredProjects, err := listProjects(ctx)
	if err != nil {
		t.Fatalf("listProjects failed: %v", err)
	}

	if len(discoveredProjects) != 3 {
		t.Fatalf("expected 3 projects, got %d", len(discoveredProjects))
	}

	// Verify all projects were discovered
	foundBranches := make(map[string]bool)
	for _, proj := range discoveredProjects {
		foundBranches[proj.Branch] = true
	}

	for _, expected := range projects {
		if !foundBranches[expected.branch] {
			t.Errorf("expected to find project with branch %q", expected.branch)
		}
	}

	// Simulate selection of second project
	w := NewWizard(nil, ctx, []string{})
	w.state = StateProjectSelect

	selectedProj := discoveredProjects[1]
	w.choices["project"] = selectedProj
	w.state = StateContinuePrompt

	// Verify state transition
	if w.state != StateContinuePrompt {
		t.Errorf("expected state StateContinuePrompt, got %v", w.state)
	}

	// Verify choice was stored
	storedProj, ok := w.choices["project"].(ProjectInfo)
	if !ok {
		t.Fatalf("project choice not stored correctly")
	}

	if storedProj.Branch != selectedProj.Branch {
		t.Errorf("expected selected branch %q, got %q", selectedProj.Branch, storedProj.Branch)
	}
}

// TestHandleProjectSelect_CancelOption tests that cancel transitions to StateCancelled.
func TestHandleProjectSelect_CancelOption(t *testing.T) {
	ctx, tmpDir := setupTestContext(t)

	// Create initial commit and a test project
	testFile := tmpDir + "/README.md"
	_ = os.WriteFile(testFile, []byte("# Test"), 0644)
	_ = exec.CommandContext(context.Background(), "git", "-C", tmpDir, "add", ".").Run()
	_ = exec.CommandContext(context.Background(), "git", "-C", tmpDir, "commit", "-m", "initial").Run()

	branchName := "feat/test"
	worktreePath := tmpDir + "/.sow/worktrees/" + branchName
	_ = sow.EnsureWorktree(ctx, worktreePath, branchName)
	worktreeCtx, _ := sow.NewContext(worktreePath)
	_, _ = initializeProject(worktreeCtx, branchName, "test", nil)

	w := NewWizard(nil, ctx, []string{})
	w.state = StateProjectSelect

	// Simulate user selecting "Cancel"
	w.state = StateCancelled

	// Verify state transition
	if w.state != StateCancelled {
		t.Errorf("expected state StateCancelled, got %v", w.state)
	}

	// Verify no project choice was stored
	if _, exists := w.choices["project"]; exists {
		t.Error("project choice should not be stored when user cancels")
	}
}

// TestHandleProjectSelect_ProjectDeletedAfterDiscovery tests race condition handling.
func TestHandleProjectSelect_ProjectDeletedAfterDiscovery(t *testing.T) {
	ctx, tmpDir := setupTestContext(t)

	// Create initial commit and a test project
	testFile := tmpDir + "/README.md"
	_ = os.WriteFile(testFile, []byte("# Test"), 0644)
	_ = exec.CommandContext(context.Background(), "git", "-C", tmpDir, "add", ".").Run()
	_ = exec.CommandContext(context.Background(), "git", "-C", tmpDir, "commit", "-m", "initial").Run()

	branchName := "feat/test-delete"
	worktreePath := tmpDir + "/.sow/worktrees/" + branchName
	_ = sow.EnsureWorktree(ctx, worktreePath, branchName)
	worktreeCtx, _ := sow.NewContext(worktreePath)
	_, _ = initializeProject(worktreeCtx, branchName, "test-delete", nil)

	// Discover projects
	projects, err := listProjects(ctx)
	if err != nil {
		t.Fatalf("listProjects failed: %v", err)
	}

	if len(projects) != 1 {
		t.Fatalf("expected 1 project, got %d", len(projects))
	}

	selectedProj := projects[0]

	// Delete the state file (simulating race condition)
	statePath := filepath.Join(worktreePath, ".sow", "project", "state.yaml")
	_ = os.Remove(statePath)

	// Verify state file is gone
	if _, err := os.Stat(statePath); !os.IsNotExist(err) {
		t.Fatal("state file should have been deleted")
	}

	// Simulate what the handler should do: validate project still exists
	// In this case, validation should fail, and handler should stay in StateProjectSelect
	w := NewWizard(nil, ctx, []string{})
	w.state = StateProjectSelect

	// Check if state file exists
	if _, err := os.Stat(statePath); err != nil {
		// Project no longer exists - stay in current state (allow retry)
		// Don't transition to StateContinuePrompt
		// Don't store the choice
	} else {
		// Project exists - store choice and transition
		w.choices["project"] = selectedProj
		w.state = StateContinuePrompt
	}

	// Verify handler stayed in StateProjectSelect (no transition)
	if w.state != StateProjectSelect {
		t.Errorf("expected state to remain StateProjectSelect when project deleted, got %v", w.state)
	}

	// Verify no project choice was stored
	if _, exists := w.choices["project"]; exists {
		t.Error("project choice should not be stored when validation fails")
	}
}

// TestHandleProjectSelect_UserAbort tests that Esc key transitions to StateCancelled.
func TestHandleProjectSelect_UserAbort(t *testing.T) {
	// Test that errors.Is works with ErrUserAborted
	err := huh.ErrUserAborted
	if !errors.Is(err, huh.ErrUserAborted) {
		t.Error("errors.Is should match ErrUserAborted")
	}

	// Simulate handler behavior on user abort
	ctx, _ := setupTestContext(t)
	w := NewWizard(nil, ctx, []string{})
	w.state = StateProjectSelect

	// On user abort (Esc), should transition to StateCancelled
	if errors.Is(err, huh.ErrUserAborted) {
		w.state = StateCancelled
	}

	if w.state != StateCancelled {
		t.Errorf("expected state StateCancelled on user abort, got %v", w.state)
	}
}

// Test handleContinuePrompt

// TestHandleContinuePrompt_RequiresProject tests that project must be set before continuation prompt.
func TestHandleContinuePrompt_RequiresProject(t *testing.T) {
	ctx, _ := setupTestContext(t)
	w := NewWizard(nil, ctx, []string{})
	w.state = StateContinuePrompt

	// Do NOT set project choice - should return error
	// We can't easily call the handler directly without user input,
	// but we can verify the logic it should implement
	_, ok := w.choices["project"].(ProjectInfo)
	if ok {
		t.Error("project choice should not be set initially")
	}

	// The handler should check for project and return error if missing
	// This will be tested in the implementation
}

// TestHandleContinuePrompt_StateTransitions tests state transitions for continuation prompt.
func TestHandleContinuePrompt_StateTransitions(t *testing.T) {
	testCases := []struct {
		name          string
		promptText    string
		expectedState WizardState
	}{
		{
			name:          "with text",
			promptText:    "Let's focus on the token refresh logic",
			expectedState: StateComplete,
		},
		{
			name:          "empty text (optional)",
			promptText:    "",
			expectedState: StateComplete,
		},
		{
			name:          "multi-line text",
			promptText:    "Focus on tests\nAdd integration tests\nCheck edge cases",
			expectedState: StateComplete,
		},
		{
			name:          "whitespace only",
			promptText:    "   \n\n   ",
			expectedState: StateComplete,
		},
	}

	for _, tc := range testCases {
		t.Run(tc.name, func(t *testing.T) {
			ctx, tmpDir := setupTestContext(t)
			w := NewWizard(nil, ctx, []string{})
			w.state = StateContinuePrompt

			// Pre-populate required project choice
			proj := ProjectInfo{
				Branch:         "feat/auth",
				Name:           "auth",
				Type:           "standard",
				Phase:          "ImplementationExecuting",
				TasksCompleted: 3,
				TasksTotal:     5,
			}
			w.choices["project"] = proj

			// Simulate what handleContinuePrompt should do
			w.choices["prompt"] = tc.promptText
			w.state = StateComplete

			// Verify state transition
			if w.state != tc.expectedState {
				t.Errorf("expected state %v, got %v", tc.expectedState, w.state)
			}

			// Verify choice was stored (even if empty)
			if w.choices["prompt"] != tc.promptText {
				t.Errorf("expected prompt %q, got %q", tc.promptText, w.choices["prompt"])
			}

			// Verify tmpDir is not used (just to satisfy linter)
			_ = tmpDir
		})
	}
}

// TestHandleContinuePrompt_ContextDisplay tests that context information is properly formatted.
func TestHandleContinuePrompt_ContextDisplay(t *testing.T) {
	ctx, _ := setupTestContext(t)
	w := NewWizard(nil, ctx, []string{})
	w.state = StateContinuePrompt

	// Set up project with different scenarios
	testCases := []struct {
		name            string
		proj            ProjectInfo
		expectedName    string
		expectedBranch  string
		expectedInState string
	}{
		{
			name: "standard project with tasks",
			proj: ProjectInfo{
				Branch:         "feat/jwt-auth",
				Name:           "jwt-auth",
				Type:           "standard",
				Phase:          "ImplementationExecuting",
				TasksCompleted: 3,
				TasksTotal:     5,
			},
			expectedName:    "jwt-auth",
			expectedBranch:  "feat/jwt-auth",
			expectedInState: "3/5 tasks completed",
		},
		{
			name: "exploration project without tasks",
			proj: ProjectInfo{
				Branch:         "explore/api-research",
				Name:           "api-research",
				Type:           "exploration",
				Phase:          "DesignActive",
				TasksCompleted: 0,
				TasksTotal:     0,
			},
			expectedName:    "api-research",
			expectedBranch:  "explore/api-research",
			expectedInState: "DesignActive",
		},
		{
			name: "design project",
			proj: ProjectInfo{
				Branch:         "design/cli-ux",
				Name:           "cli-ux",
				Type:           "design",
				Phase:          "DesignActive",
				TasksCompleted: 0,
				TasksTotal:     0,
			},
			expectedName:    "cli-ux",
			expectedBranch:  "design/cli-ux",
			expectedInState: "DesignActive",
		},
	}

	for _, tc := range testCases {
		t.Run(tc.name, func(t *testing.T) {
			w.choices["project"] = tc.proj

			// Verify we can extract the project
			proj, ok := w.choices["project"].(ProjectInfo)
			if !ok {
				t.Fatal("failed to extract project from choices")
			}

			// Verify project metadata
			if proj.Name != tc.expectedName {
				t.Errorf("expected name %q, got %q", tc.expectedName, proj.Name)
			}
			if proj.Branch != tc.expectedBranch {
				t.Errorf("expected branch %q, got %q", tc.expectedBranch, proj.Branch)
			}

			// Verify formatProjectProgress returns expected information
			progress := formatProjectProgress(proj)
			if !strings.Contains(progress, tc.expectedInState) {
				t.Errorf("expected progress to contain %q, got %q", tc.expectedInState, progress)
			}
		})
	}
}

// TestHandleContinuePrompt_ErrorHandling tests error handling behavior.
func TestHandleContinuePrompt_ErrorHandling(t *testing.T) {
	t.Run("user abort transitions to cancelled", func(t *testing.T) {
		// Verify that errors.Is works with ErrUserAborted
		err := huh.ErrUserAborted
		if !errors.Is(err, huh.ErrUserAborted) {
			t.Error("errors.Is should match ErrUserAborted")
		}

		// Simulating the handler behavior
		ctx, _ := setupTestContext(t)
		w := NewWizard(nil, ctx, []string{})
		w.state = StateContinuePrompt
		w.choices["project"] = ProjectInfo{
			Branch: "feat/test",
			Name:   "test",
			Type:   "standard",
		}

		// On user abort, should transition to cancelled
		if errors.Is(err, huh.ErrUserAborted) {
			w.state = StateCancelled
		}

		if w.state != StateCancelled {
			t.Errorf("expected state StateCancelled on abort, got %v", w.state)
		}
	})

	t.Run("missing project returns error", func(t *testing.T) {
		ctx, _ := setupTestContext(t)
		w := NewWizard(nil, ctx, []string{})
		w.state = StateContinuePrompt

		// Do NOT set project choice
		// Handler should detect missing project and return error

		// Verify the check we expect the handler to perform
		_, ok := w.choices["project"].(ProjectInfo)
		if ok {
			t.Error("project choice should not be set")
		}

		// The actual handler will return an error like:
		// "internal error: project choice not set or invalid"
	})

	t.Run("wrong type in project choice returns error", func(t *testing.T) {
		ctx, _ := setupTestContext(t)
		w := NewWizard(nil, ctx, []string{})
		w.state = StateContinuePrompt

		// Set wrong type for project choice
		w.choices["project"] = "not-a-ProjectInfo-struct"

		// Verify type assertion fails
		_, ok := w.choices["project"].(ProjectInfo)
		if ok {
			t.Error("type assertion should fail for wrong type")
		}

		// The actual handler will return an error like:
		// "internal error: project choice not set or invalid"
	})
}

// TestHandleContinuePrompt_IntegrationFlow tests the full flow from project selection to continuation prompt.
func TestHandleContinuePrompt_IntegrationFlow(t *testing.T) {
	ctx, tmpDir := setupTestContext(t)

	// Create initial commit and a test project
	testFile := tmpDir + "/README.md"
	_ = os.WriteFile(testFile, []byte("# Test"), 0644)
	_ = exec.CommandContext(context.Background(), "git", "-C", tmpDir, "add", ".").Run()
	_ = exec.CommandContext(context.Background(), "git", "-C", tmpDir, "commit", "-m", "initial").Run()

	branchName := "feat/integration-test"
	worktreePath := tmpDir + "/.sow/worktrees/" + branchName
	_ = sow.EnsureWorktree(ctx, worktreePath, branchName)
	worktreeCtx, _ := sow.NewContext(worktreePath)
	_, _ = initializeProject(worktreeCtx, branchName, "integration-test", nil)

	// Start wizard in project selection
	w := NewWizard(nil, ctx, []string{})
	w.state = StateProjectSelect

	// Discover projects
	projects, err := listProjects(ctx)
	if err != nil {
		t.Fatalf("listProjects failed: %v", err)
	}

	if len(projects) != 1 {
		t.Fatalf("expected 1 project, got %d", len(projects))
	}

	// Simulate: user selects project → transitions to StateContinuePrompt
	selectedProj := projects[0]
	w.choices["project"] = selectedProj
	w.state = StateContinuePrompt

	// Verify state transition
	if w.state != StateContinuePrompt {
		t.Errorf("expected state StateContinuePrompt, got %v", w.state)
	}

	// Verify project is stored
	proj, ok := w.choices["project"].(ProjectInfo)
	if !ok {
		t.Fatal("project choice not stored correctly")
	}

	if proj.Branch != branchName {
		t.Errorf("expected branch %q, got %q", branchName, proj.Branch)
	}

	// Simulate: user enters prompt → transitions to StateComplete
	userPrompt := "Focus on edge cases and error handling"
	w.choices["prompt"] = userPrompt
	w.state = StateComplete

	// Verify final state
	if w.state != StateComplete {
		t.Errorf("expected state StateComplete, got %v", w.state)
	}

	// Verify prompt is stored
	if w.choices["prompt"] != userPrompt {
		t.Errorf("expected prompt %q, got %q", userPrompt, w.choices["prompt"])
	}
}

// Test finalize() routing for continuation path

// TestFinalize_RoutesToContinuation tests that finalize correctly detects and routes to continuation path.
func TestFinalize_RoutesToContinuation(t *testing.T) {
	ctx, tmpDir := setupTestContext(t)

	// Create initial commit and a test project
	testFile := tmpDir + "/README.md"
	_ = os.WriteFile(testFile, []byte("# Test"), 0644)
	_ = exec.CommandContext(context.Background(), "git", "-C", tmpDir, "add", ".").Run()
	_ = exec.CommandContext(context.Background(), "git", "-C", tmpDir, "commit", "-m", "initial").Run()

	branchName := "feat/existing-project"
	worktreePath := tmpDir + "/.sow/worktrees/" + branchName
	_ = sow.EnsureWorktree(ctx, worktreePath, branchName)
	worktreeCtx, _ := sow.NewContext(worktreePath)
	_, _ = initializeProject(worktreeCtx, branchName, "existing-project", nil)

	// Discover project
	projects, _ := listProjects(ctx)
	if len(projects) != 1 {
		t.Fatalf("expected 1 project, got %d", len(projects))
	}

	w := NewWizard(nil, ctx, []string{})

	// Set up wizard for continuation path
	w.choices["action"] = "continue"
	w.choices["project"] = projects[0]
	w.choices["prompt"] = "continue working"

	// Call finalize
	err := w.finalize()
	if err != nil {
		t.Fatalf("finalize failed: %v", err)
	}

	// Verify that project still exists (continuation doesn't create new project)
	// Need to recreate context to ensure FS is properly initialized
	freshWorktreeCtx, err := sow.NewContext(worktreePath)
	if err != nil {
		t.Fatalf("failed to create fresh worktree context: %v", err)
	}

	proj, err := state.Load(freshWorktreeCtx)
	if err != nil {
		t.Fatalf("failed to load project after continuation: %v", err)
	}

	if proj.Name != "existingproject" {
		t.Errorf("project name incorrect: got %q, want %q", proj.Name, "existingproject")
	}
}

// Test finalizeContinuation method

// TestFinalizeContinuation_ValidChoices tests successful continuation with valid choices.
func TestFinalizeContinuation_ValidChoices(t *testing.T) {
	ctx, tmpDir := setupTestContext(t)

	// Create initial commit and a test project
	testFile := tmpDir + "/README.md"
	_ = os.WriteFile(testFile, []byte("# Test"), 0644)
	_ = exec.CommandContext(context.Background(), "git", "-C", tmpDir, "add", ".").Run()
	_ = exec.CommandContext(context.Background(), "git", "-C", tmpDir, "commit", "-m", "initial").Run()

	branchName := "feat/test-continuation"
	worktreePath := tmpDir + "/.sow/worktrees/" + branchName
	_ = sow.EnsureWorktree(ctx, worktreePath, branchName)
	worktreeCtx, _ := sow.NewContext(worktreePath)
	_, _ = initializeProject(worktreeCtx, branchName, "test-continuation", nil)

	// Discover project
	projects, _ := listProjects(ctx)
	selectedProj := projects[0]

	w := NewWizard(nil, ctx, []string{})

	// Set up wizard choices
	w.choices["project"] = selectedProj
	w.choices["prompt"] = "work on tests"

	// Call finalizeContinuation (we'll implement this)
	err := w.finalizeContinuation()
	if err != nil {
		t.Fatalf("finalizeContinuation failed: %v", err)
	}

	// Verify worktree still exists
	if _, err := os.Stat(worktreePath); os.IsNotExist(err) {
		t.Errorf("worktree should exist at %s", worktreePath)
	}

	// Verify project state can be loaded
	// Need to recreate context to ensure FS is properly initialized
	freshWorktreeCtx, err := sow.NewContext(worktreePath)
	if err != nil {
		t.Fatalf("failed to create fresh worktree context: %v", err)
	}

	proj, err := state.Load(freshWorktreeCtx)
	if err != nil {
		t.Fatalf("failed to load project state: %v", err)
	}

	if proj.Name != "testcontinuation" {
		t.Errorf("project name incorrect: got %q", proj.Name)
	}
}

// TestFinalizeContinuation_EmptyUserPrompt tests continuation with empty user prompt.
func TestFinalizeContinuation_EmptyUserPrompt(t *testing.T) {
	ctx, tmpDir := setupTestContext(t)

	// Create initial commit and a test project
	testFile := tmpDir + "/README.md"
	_ = os.WriteFile(testFile, []byte("# Test"), 0644)
	_ = exec.CommandContext(context.Background(), "git", "-C", tmpDir, "add", ".").Run()
	_ = exec.CommandContext(context.Background(), "git", "-C", tmpDir, "commit", "-m", "initial").Run()

	branchName := "feat/empty-prompt-test"
	worktreePath := tmpDir + "/.sow/worktrees/" + branchName
	_ = sow.EnsureWorktree(ctx, worktreePath, branchName)
	worktreeCtx, _ := sow.NewContext(worktreePath)
	_, _ = initializeProject(worktreeCtx, branchName, "empty-prompt-test", nil)

	// Discover project
	projects, _ := listProjects(ctx)
	selectedProj := projects[0]

	w := NewWizard(nil, ctx, []string{})

	// Set up wizard choices with empty prompt
	w.choices["project"] = selectedProj
	w.choices["prompt"] = ""

	// Call finalizeContinuation
	err := w.finalizeContinuation()
	if err != nil {
		t.Fatalf("finalizeContinuation should succeed with empty prompt, got error: %v", err)
	}

	// Test that generateContinuePrompt works without appending user prompt
	// Need to recreate context to ensure FS is properly initialized
	freshWorktreeCtx, err := sow.NewContext(worktreePath)
	if err != nil {
		t.Fatalf("failed to create fresh worktree context: %v", err)
	}

	proj, err := state.Load(freshWorktreeCtx)
	if err != nil {
		t.Fatalf("failed to load project state: %v", err)
	}

	basePrompt, err := generateContinuePrompt(proj)
	if err != nil {
		t.Fatalf("generateContinuePrompt failed: %v", err)
	}

	// Verify base prompt doesn't contain "User request:" when prompt is empty
	if strings.Contains(basePrompt, "User request:") {
		t.Error("base prompt should not contain 'User request:' section")
	}
}

// TestFinalizeContinuation_NonEmptyUserPrompt tests continuation with user prompt appended.
func TestFinalizeContinuation_NonEmptyUserPrompt(t *testing.T) {
	ctx, tmpDir := setupTestContext(t)

	// Create initial commit and a test project
	testFile := tmpDir + "/README.md"
	_ = os.WriteFile(testFile, []byte("# Test"), 0644)
	_ = exec.CommandContext(context.Background(), "git", "-C", tmpDir, "add", ".").Run()
	_ = exec.CommandContext(context.Background(), "git", "-C", tmpDir, "commit", "-m", "initial").Run()

	branchName := "feat/user-prompt-test"
	worktreePath := tmpDir + "/.sow/worktrees/" + branchName
	_ = sow.EnsureWorktree(ctx, worktreePath, branchName)
	worktreeCtx, _ := sow.NewContext(worktreePath)
	_, _ = initializeProject(worktreeCtx, branchName, "user-prompt-test", nil)

	// Discover project
	projects, _ := listProjects(ctx)
	selectedProj := projects[0]

	userPrompt := "focus on integration tests and error handling"

	w := NewWizard(nil, ctx, []string{})

	// Set up wizard choices with non-empty prompt
	w.choices["project"] = selectedProj
	w.choices["prompt"] = userPrompt

	// We can't easily test the full prompt without launching Claude,
	// but we can test the prompt generation logic separately
	// Need to recreate context to ensure FS is properly initialized
	freshWorktreeCtx, err := sow.NewContext(worktreePath)
	if err != nil {
		t.Fatalf("failed to create fresh worktree context: %v", err)
	}

	proj, err := state.Load(freshWorktreeCtx)
	if err != nil {
		t.Fatalf("failed to load project state: %v", err)
	}

	basePrompt, err := generateContinuePrompt(proj)
	if err != nil {
		t.Fatalf("generateContinuePrompt failed: %v", err)
	}

	// Build full prompt as finalizeContinuation should
	fullPrompt := basePrompt
	if userPrompt != "" {
		fullPrompt += "\n\nUser request:\n" + userPrompt
	}

	// Verify full prompt contains both base and user prompt
	if !strings.Contains(fullPrompt, userPrompt) {
		t.Errorf("full prompt should contain user prompt %q", userPrompt)
	}

	if !strings.Contains(fullPrompt, "User request:") {
		t.Error("full prompt should contain 'User request:' header")
	}

	// Verify base prompt has 3 layers (at least 2 separators)
	separatorCount := strings.Count(basePrompt, "\n\n---\n\n")
	if separatorCount < 2 {
		t.Errorf("expected at least 2 separators for 3 layers, got %d", separatorCount)
	}
}

// TestFinalizeContinuation_MissingProjectChoice tests error when project choice is missing.
func TestFinalizeContinuation_MissingProjectChoice(t *testing.T) {
	ctx, _ := setupTestContext(t)
	w := NewWizard(nil, ctx, []string{})

	// Set prompt but NOT project
	w.choices["prompt"] = "some prompt"

	// Call finalizeContinuation - should fail
	err := w.finalizeContinuation()
	if err == nil {
		t.Fatal("expected error for missing project choice, got nil")
	}

	// Verify error message
	errMsg := err.Error()
	if !strings.Contains(errMsg, "project choice not set") {
		t.Errorf("error should mention missing project choice, got: %v", errMsg)
	}
}

// TestFinalizeContinuation_InvalidProjectChoice tests error when project choice has wrong type.
func TestFinalizeContinuation_InvalidProjectChoice(t *testing.T) {
	ctx, _ := setupTestContext(t)
	w := NewWizard(nil, ctx, []string{})

	// Set wrong type for project choice
	w.choices["project"] = "not-a-ProjectInfo"
	w.choices["prompt"] = "some prompt"

	// Call finalizeContinuation - should fail
	err := w.finalizeContinuation()
	if err == nil {
		t.Fatal("expected error for invalid project choice type, got nil")
	}

	// Verify error message
	errMsg := err.Error()
	if !strings.Contains(errMsg, "project choice not set or invalid") {
		t.Errorf("error should mention invalid project choice, got: %v", errMsg)
	}
}

// TestFinalizeContinuation_MissingPromptChoice tests error when prompt choice is missing.
func TestFinalizeContinuation_MissingPromptChoice(t *testing.T) {
	ctx, tmpDir := setupTestContext(t)

	// Create initial commit and a test project
	testFile := tmpDir + "/README.md"
	_ = os.WriteFile(testFile, []byte("# Test"), 0644)
	_ = exec.CommandContext(context.Background(), "git", "-C", tmpDir, "add", ".").Run()
	_ = exec.CommandContext(context.Background(), "git", "-C", tmpDir, "commit", "-m", "initial").Run()

	branchName := "feat/missing-prompt"
	worktreePath := tmpDir + "/.sow/worktrees/" + branchName
	_ = sow.EnsureWorktree(ctx, worktreePath, branchName)
	worktreeCtx, _ := sow.NewContext(worktreePath)
	_, _ = initializeProject(worktreeCtx, branchName, "missing-prompt", nil)

	// Discover project
	projects, _ := listProjects(ctx)
	selectedProj := projects[0]

	w := NewWizard(nil, ctx, []string{})

	// Set project but NOT prompt
	w.choices["project"] = selectedProj

	// Call finalizeContinuation - should fail
	err := w.finalizeContinuation()
	if err == nil {
		t.Fatal("expected error for missing prompt choice, got nil")
	}

	// Verify error message
	errMsg := err.Error()
	if !strings.Contains(errMsg, "prompt choice not set or invalid") {
		t.Errorf("error should mention missing prompt choice, got: %v", errMsg)
	}
}

// TestFinalizeContinuation_WorktreeDeleted tests idempotent worktree recreation.
func TestFinalizeContinuation_WorktreeDeleted(t *testing.T) {
	ctx, tmpDir := setupTestContext(t)

	// Create initial commit and a test project
	testFile := tmpDir + "/README.md"
	_ = os.WriteFile(testFile, []byte("# Test"), 0644)
	_ = exec.CommandContext(context.Background(), "git", "-C", tmpDir, "add", ".").Run()
	_ = exec.CommandContext(context.Background(), "git", "-C", tmpDir, "commit", "-m", "initial").Run()

	branchName := "feat/worktree-deleted"
	worktreePath := tmpDir + "/.sow/worktrees/" + branchName
	_ = sow.EnsureWorktree(ctx, worktreePath, branchName)
	worktreeCtx, _ := sow.NewContext(worktreePath)
	_, _ = initializeProject(worktreeCtx, branchName, "worktree-deleted", nil)

	// Discover project
	projects, _ := listProjects(ctx)
	selectedProj := projects[0]

	// Delete the worktree directory (simulate edge case)
	// Note: This will make state loading fail, which is expected behavior
	// EnsureWorktree will recreate it, but the project state won't exist
	_ = os.RemoveAll(worktreePath)

	w := NewWizard(nil, ctx, []string{})
	w.choices["project"] = selectedProj
	w.choices["prompt"] = "test"

	// Call finalizeContinuation
	// This should fail when trying to ensure worktree (git knows about it but directory is missing)
	err := w.finalizeContinuation()
	if err == nil {
		t.Fatal("expected error when worktree directory is missing, got nil")
	}

	// Verify error mentions worktree or state loading failure
	errMsg := err.Error()
	if !strings.Contains(errMsg, "failed to ensure worktree") && !strings.Contains(errMsg, "failed to load project state") {
		t.Errorf("error should mention worktree or state loading failure, got: %v", errMsg)
	}
}

// TestFinalizeContinuation_NoUncommittedCheck tests that continuation doesn't check uncommitted changes.
func TestFinalizeContinuation_NoUncommittedCheck(t *testing.T) {
	ctx, tmpDir := setupTestContext(t)

	// Create initial commit
	testFile := tmpDir + "/README.md"
	_ = os.WriteFile(testFile, []byte("# Test"), 0644)
	_ = exec.CommandContext(context.Background(), "git", "-C", tmpDir, "add", ".").Run()
	_ = exec.CommandContext(context.Background(), "git", "-C", tmpDir, "commit", "-m", "initial").Run()

	// Create a project in a worktree
	branchName := "feat/uncommitted-test"
	worktreePath := tmpDir + "/.sow/worktrees/" + branchName
	_ = sow.EnsureWorktree(ctx, worktreePath, branchName)
	worktreeCtx, _ := sow.NewContext(worktreePath)
	_, _ = initializeProject(worktreeCtx, branchName, "uncommitted-test", nil)

	// Create uncommitted changes in MAIN repo (not worktree)
	mainTestFile := tmpDir + "/uncommitted.txt"
	_ = os.WriteFile(mainTestFile, []byte("uncommitted"), 0644)

	// Discover project
	projects, _ := listProjects(ctx)
	selectedProj := projects[0]

	w := NewWizard(nil, ctx, []string{})
	w.choices["project"] = selectedProj
	w.choices["prompt"] = "continue despite uncommitted changes"

	// Call finalizeContinuation
	// Should succeed even with uncommitted changes (unlike creation path)
	err := w.finalizeContinuation()
	if err != nil {
		t.Fatalf("finalizeContinuation should succeed despite uncommitted changes in main repo, got error: %v", err)
	}

	// This test verifies the critical difference from creation path:
	// Continuation does NOT call CheckUncommittedChanges()
=======
// Test GitHub Integration

// mockGitHub is a test double for GitHub operations.
type mockGitHub struct {
	ensureErr                error
	listIssuesResult         []sow.Issue
	listIssuesErr            error
	getLinkedBranchesResult  []sow.LinkedBranch
	getLinkedBranchesErr     error
	getIssueResult           *sow.Issue
	getIssueErr              error
	createLinkedBranchResult string
	createLinkedBranchErr    error
}

func (m *mockGitHub) Ensure() error {
	return m.ensureErr
}

func (m *mockGitHub) ListIssues(_, _ string) ([]sow.Issue, error) {
	if m.listIssuesErr != nil {
		return nil, m.listIssuesErr
	}
	return m.listIssuesResult, nil
}

func (m *mockGitHub) GetLinkedBranches(_ int) ([]sow.LinkedBranch, error) {
	if m.getLinkedBranchesErr != nil {
		return nil, m.getLinkedBranchesErr
	}
	return m.getLinkedBranchesResult, nil
}

func (m *mockGitHub) CreateLinkedBranch(_ int, branchName string, _ bool) (string, error) {
	if m.createLinkedBranchErr != nil {
		return "", m.createLinkedBranchErr
	}
	// Return provided branch name or mock result
	if branchName != "" {
		return branchName, nil
	}
	return m.createLinkedBranchResult, nil
}

func (m *mockGitHub) GetIssue(_ int) (*sow.Issue, error) {
	if m.getIssueErr != nil {
		return nil, m.getIssueErr
	}
	return m.getIssueResult, nil
}

// TestNewWizard_InitializesGitHubClient tests that the GitHub client is initialized.
func TestNewWizard_InitializesGitHubClient(t *testing.T) {
	cmd := &cobra.Command{}
	ctx, _ := setupTestContext(t)

	wizard := NewWizard(cmd, ctx, nil)

	if wizard.github == nil {
		t.Error("expected GitHub client to be initialized, got nil")
	}
}

// TestHandleIssueSelect_GitHubNotInstalled tests handling when gh CLI is not installed.
func TestHandleIssueSelect_GitHubNotInstalled(t *testing.T) {
	// Create wizard with mock GitHub client that returns ErrGHNotInstalled
	ctx, _ := setupTestContext(t)
	wizard := &Wizard{
		state:   StateIssueSelect,
		ctx:     ctx,
		choices: make(map[string]interface{}),
		github:  &mockGitHub{ensureErr: sow.ErrGHNotInstalled{}},
	}

	err := wizard.handleIssueSelect()

	// Should not return error (wizard continues)
	if err != nil {
		t.Errorf("expected nil error, got %v", err)
	}

	// Should transition back to source selection
	if wizard.state != StateCreateSource {
		t.Errorf("expected state %s, got %s", StateCreateSource, wizard.state)
	}
}

// TestHandleIssueSelect_GitHubNotAuthenticated tests handling when gh CLI is not authenticated.
func TestHandleIssueSelect_GitHubNotAuthenticated(t *testing.T) {
	ctx, _ := setupTestContext(t)
	wizard := &Wizard{
		state:   StateIssueSelect,
		ctx:     ctx,
		choices: make(map[string]interface{}),
		github:  &mockGitHub{ensureErr: sow.ErrGHNotAuthenticated{}},
	}

	err := wizard.handleIssueSelect()

	if err != nil {
		t.Errorf("expected nil error, got %v", err)
	}

	if wizard.state != StateCreateSource {
		t.Errorf("expected state %s, got %s", StateCreateSource, wizard.state)
	}
}

// TestHandleIssueSelect_ValidationSuccess tests successful GitHub CLI validation.
func TestHandleIssueSelect_ValidationSuccess(t *testing.T) {
	// This test now uses Task 020 implementation
	mockIssues := []sow.Issue{
		{Number: 100, Title: "Test issue", State: "open"},
	}

	ctx, _ := setupTestContext(t)
	wizard := &Wizard{
		state:   StateIssueSelect,
		ctx:     ctx,
		choices: make(map[string]interface{}),
		github: &mockGitHub{
			ensureErr:        nil, // No error = success
			listIssuesResult: mockIssues,
		},
	}

	// Will error on TTY but that's okay
	_ = wizard.handleIssueSelect()

	// Verify issues were stored (happens before TTY error)
	storedIssues, ok := wizard.choices["issues"].([]sow.Issue)
	if !ok {
		t.Error("expected issues to be stored in choices")
	}

	if len(storedIssues) != 1 {
		t.Errorf("expected 1 issue, got %d", len(storedIssues))
	}
}

// Task 020 Tests: Issue Listing Screen with Spinner

// TestHandleIssueSelect_SuccessfulFetch tests that issues are fetched and stored.
func TestHandleIssueSelect_SuccessfulFetch(t *testing.T) {
	mockIssues := []sow.Issue{
		{Number: 123, Title: "Add JWT authentication", State: "open"},
		{Number: 124, Title: "Refactor schema", State: "open"},
	}

	ctx, _ := setupTestContext(t)
	wizard := &Wizard{
		state:   StateIssueSelect,
		ctx:     ctx,
		choices: make(map[string]interface{}),
		github:  &mockGitHub{listIssuesResult: mockIssues},
	}

	// Note: handleIssueSelect calls showIssueSelectScreen which requires TTY
	// We test the logic by calling handleIssueSelect and catching the TTY error
	// The important part is that issues are stored before showIssueSelectScreen is called
	_ = wizard.handleIssueSelect()

	// Verify issues stored (this happens before the TTY error)
	storedIssues, ok := wizard.choices["issues"].([]sow.Issue)
	if !ok {
		t.Fatal("issues not stored in choices")
	}

	if len(storedIssues) != 2 {
		t.Errorf("expected 2 issues, got %d", len(storedIssues))
	}

	// Verify first issue
	if storedIssues[0].Number != 123 {
		t.Errorf("expected issue number 123, got %d", storedIssues[0].Number)
	}
}

// TestHandleIssueSelect_EmptyList tests handling when no issues are found.
func TestHandleIssueSelect_EmptyList(t *testing.T) {
	ctx, _ := setupTestContext(t)
	wizard := &Wizard{
		state:   StateIssueSelect,
		ctx:     ctx,
		choices: make(map[string]interface{}),
		github:  &mockGitHub{listIssuesResult: []sow.Issue{}}, // Empty list
	}

	err := wizard.handleIssueSelect()
	if err != nil {
		t.Errorf("expected nil error, got %v", err)
	}

	// Should return to source selection
	if wizard.state != StateCreateSource {
		t.Errorf("expected state %s, got %s", StateCreateSource, wizard.state)
	}
}

// TestHandleIssueSelect_FetchError tests handling when fetching fails.
func TestHandleIssueSelect_FetchError(t *testing.T) {
	ctx, _ := setupTestContext(t)
	wizard := &Wizard{
		state:   StateIssueSelect,
		ctx:     ctx,
		choices: make(map[string]interface{}),
		github: &mockGitHub{
			listIssuesErr: errors.New("network timeout"),
		},
	}

	err := wizard.handleIssueSelect()
	if err != nil {
		t.Errorf("expected nil error (wizard continues), got %v", err)
	}

	// Should return to source selection
	if wizard.state != StateCreateSource {
		t.Errorf("expected state %s, got %s", StateCreateSource, wizard.state)
	}
}

// TestIssueWorkflow_ValidationToSelection tests the complete flow from validation through selection.
func TestIssueWorkflow_ValidationToSelection(t *testing.T) {
	mockIssues := []sow.Issue{
		{Number: 123, Title: "Test Issue", State: "open", URL: "https://github.com/test/repo/issues/123"},
	}

	ctx, _ := setupTestContext(t)
	wizard := &Wizard{
		state:   StateIssueSelect,
		ctx:     ctx,
		choices: make(map[string]interface{}),
		github: &mockGitHub{
			ensureErr:        nil, // Validation succeeds
			listIssuesResult: mockIssues,
			listIssuesErr:    nil,
		},
	}

	// Run issue selection handler (will error on TTY but that's okay)
	_ = wizard.handleIssueSelect()

	// Verify issues stored for display (this happens before the TTY error)
	storedIssues, ok := wizard.choices["issues"].([]sow.Issue)
	if !ok || len(storedIssues) != 1 {
		t.Errorf("expected 1 issue stored, got %d", len(storedIssues))
	}
}

// Task 030 Tests: Issue Validation and Branch Creation

// TestShowIssueSelectScreen_IssueAlreadyLinked tests that an error is shown when issue has a linked branch.
func TestShowIssueSelectScreen_IssueAlreadyLinked(t *testing.T) {
	ctx, _ := setupTestContext(t)
	wizard := &Wizard{
		state: StateIssueSelect,
		ctx:   ctx,
		choices: map[string]interface{}{
			"issues": []sow.Issue{
				{Number: 123, Title: "Test Issue", State: "open"},
			},
			"selectedIssueNumber": 123,
		},
		github: &mockGitHub{
			getLinkedBranchesResult: []sow.LinkedBranch{
				{Name: "feat/existing-branch", URL: "https://github.com/test/repo/tree/feat/existing-branch"},
			},
		},
	}

	// Call showIssueSelectScreen
	// This will recursively call itself, which is okay for the test
	// The important part is that it doesn't transition to a different state or return error
	// In actual use, the user would see an error and the issue list again
	err := wizard.showIssueSelectScreen()

	// Should not return error (wizard continues, shows error and loops back)
	// Note: this will error on TTY in tests, which is okay
	_ = err
}

// TestShowIssueSelectScreen_NoLinkedBranch tests successful validation when no linked branch exists.
// After Task 070: Should default type to "standard" and skip type selection.
func TestShowIssueSelectScreen_NoLinkedBranch(t *testing.T) {
	ctx, tmpDir := setupTestContext(t)

	// Create initial commit for worktree creation (needed by createLinkedBranch)
	testFile := tmpDir + "/README.md"
	_ = os.WriteFile(testFile, []byte("# Test"), 0644)
	_ = exec.CommandContext(context.Background(), "git", "-C", tmpDir, "add", ".").Run()
	_ = exec.CommandContext(context.Background(), "git", "-C", tmpDir, "commit", "-m", "initial commit").Run()

	wizard := &Wizard{
		state: StateIssueSelect,
		ctx:   ctx,
		choices: map[string]interface{}{
			"issues": []sow.Issue{
				{Number: 123, Title: "Test Issue", State: "open"},
			},
		},
		github: &mockGitHub{
			getLinkedBranchesResult: []sow.LinkedBranch{}, // No linked branches
			getIssueResult: &sow.Issue{
				Number: 123,
				Title:  "Test Issue",
				Body:   "Issue description",
				State:  "open",
				URL:    "https://github.com/test/repo/issues/123",
			},
			createLinkedBranchResult: "feat/test-issue-123",
		},
	}

	// Simulate the post-form-selection logic that would happen after user selects issue
	// This tests the logic that happens after the TTY form completes
	selectedIssueNumber := 123

	// Verify no linked branches
	linkedBranches, err := wizard.github.GetLinkedBranches(selectedIssueNumber)
	if err != nil {
		t.Fatalf("unexpected error: %v", err)
	}
	if len(linkedBranches) != 0 {
		t.Errorf("expected 0 linked branches, got %d", len(linkedBranches))
	}

	// Fetch issue details
	issue, err := wizard.github.GetIssue(selectedIssueNumber)
	if err != nil {
		t.Fatalf("unexpected error: %v", err)
	}
	if issue.Number != 123 {
		t.Errorf("expected issue 123, got %d", issue.Number)
	}

	// Store issue in choices (what showIssueSelectScreen does)
	wizard.choices["issue"] = issue

	// NEW BEHAVIOR (Task 070): Set type to "standard"
	wizard.choices["type"] = "standard"

	// Verify type was set correctly
	projectType, ok := wizard.choices["type"].(string)
	if !ok {
		t.Fatal("type not set in choices")
	}
	if projectType != "standard" {
		t.Errorf("expected type 'standard', got %q", projectType)
	}

	// NEW BEHAVIOR (Task 070): Call createLinkedBranch directly (skip type selection)
	err = wizard.createLinkedBranch()
	if err != nil {
		t.Fatalf("createLinkedBranch failed: %v", err)
	}

	// Verify state transitioned to StatePromptEntry (not StateTypeSelect)
	if wizard.state != StatePromptEntry {
		t.Errorf("expected state StatePromptEntry, got %v", wizard.state)
	}

	// Verify branch was created and stored
	branch, ok := wizard.choices["branch"].(string)
	if !ok {
		t.Fatal("branch not set in choices")
	}
	if branch != "feat/test-issue-123" {
		t.Errorf("expected branch 'feat/test-issue-123', got %q", branch)
	}
}

// TestCreateLinkedBranch_BranchNameGeneration tests that branch names are generated correctly.
func TestCreateLinkedBranch_BranchNameGeneration(t *testing.T) {
	tests := []struct {
		issueTitle  string
		issueNumber int
		projectType string
		expected    string
	}{
		{"Add JWT authentication", 123, "standard", "feat/add-jwt-authentication-123"},
		{"Refactor Database Schema", 456, "standard", "feat/refactor-database-schema-456"},
		{"Web Based Agents", 789, "exploration", "explore/web-based-agents-789"},
		{"Special!@#$ Chars", 111, "design", "design/special-chars-111"},
	}

	for _, tt := range tests {
		t.Run(tt.issueTitle, func(t *testing.T) {
			ctx, _ := setupTestContext(t)
			wizard := &Wizard{
				state: StateTypeSelect,
				ctx:   ctx,
				choices: map[string]interface{}{
					"issue": &sow.Issue{
						Number: tt.issueNumber,
						Title:  tt.issueTitle,
					},
					"type": tt.projectType,
				},
				github: &mockGitHub{
					createLinkedBranchResult: tt.expected, // Mock returns expected name
				},
			}

			// We can't run createLinkedBranch directly because it requires TTY for spinner
			// But we can verify the branch name generation logic
			prefix := getTypePrefix(tt.projectType)
			issueSlug := normalizeName(tt.issueTitle)
			branchName := prefix + issueSlug + fmt.Sprintf("-%d", tt.issueNumber)

			if branchName != tt.expected {
				t.Errorf("expected branch %q, got %q", tt.expected, branchName)
			}

			// Verify mock CreateLinkedBranch works
			createdBranch, err := wizard.github.CreateLinkedBranch(tt.issueNumber, branchName, false)
			if err != nil {
				t.Fatalf("unexpected error: %v", err)
			}

			if createdBranch != tt.expected {
				t.Errorf("expected created branch %q, got %q", tt.expected, createdBranch)
			}
		})
	}
}

// TestGitHubIssuePath_SkipsTypeSelection tests Task 070: GitHub issues skip type selection entirely.
func TestGitHubIssuePath_SkipsTypeSelection(t *testing.T) {
	ctx, tmpDir := setupTestContext(t)

	// Create initial commit for worktree creation
	testFile := tmpDir + "/README.md"
	_ = os.WriteFile(testFile, []byte("# Test"), 0644)
	_ = exec.CommandContext(context.Background(), "git", "-C", tmpDir, "add", ".").Run()
	_ = exec.CommandContext(context.Background(), "git", "-C", tmpDir, "commit", "-m", "initial commit").Run()

	wizard := &Wizard{
		state: StateIssueSelect,
		ctx:   ctx,
		choices: map[string]interface{}{
			"issues": []sow.Issue{
				{Number: 71, Title: "Project Continuation Workflow", State: "open"},
			},
		},
		github: &mockGitHub{
			getLinkedBranchesResult: []sow.LinkedBranch{},
			getIssueResult: &sow.Issue{
				Number: 71,
				Title:  "Project Continuation Workflow",
				Body:   "Description",
				State:  "open",
				URL:    "https://github.com/test/repo/issues/71",
			},
			createLinkedBranchResult: "feat/project-continuation-workflow-71",
		},
	}

	// Simulate the workflow after user selects an issue
	selectedIssueNumber := 71

	// Validate no linked branch
	linkedBranches, err := wizard.github.GetLinkedBranches(selectedIssueNumber)
	if err != nil {
		t.Fatalf("unexpected error: %v", err)
	}
	if len(linkedBranches) != 0 {
		t.Fatal("expected no linked branches")
	}

	// Fetch issue
	issue, err := wizard.github.GetIssue(selectedIssueNumber)
	if err != nil {
		t.Fatalf("unexpected error: %v", err)
	}

	// Store issue (what showIssueSelectScreen does)
	wizard.choices["issue"] = issue

	// Task 070: Set type to "standard" (what showIssueSelectScreen now does)
	wizard.choices["type"] = "standard"

	// Verify type is set to "standard"
	if wizard.choices["type"] != "standard" {
		t.Errorf("expected type 'standard', got %v", wizard.choices["type"])
	}

	// Task 070: Call createLinkedBranch directly (skip type selection)
	err = wizard.createLinkedBranch()
	if err != nil {
		t.Fatalf("createLinkedBranch failed: %v", err)
	}

	// Verify we went directly to StatePromptEntry (skipped StateTypeSelect)
	if wizard.state != StatePromptEntry {
		t.Errorf("expected StatePromptEntry, got %v - type selection should be skipped", wizard.state)
	}

	// Verify branch uses "feat/" prefix (standard type)
	branch, ok := wizard.choices["branch"].(string)
	if !ok {
		t.Fatal("Expected branch to be set in choices")
	}
	if branch != "feat/project-continuation-workflow-71" {
		t.Errorf("expected branch with 'feat/' prefix, got %q", branch)
	}
}

// TestHandleTypeSelect_RoutingWithIssue tests that type selection routes to branch creation when issue context exists.
func TestHandleTypeSelect_RoutingWithIssue(t *testing.T) {
	// This test verifies the routing logic for issue-based projects
	// When an issue exists in choices, after type selection we should:
	// 1. Create a linked branch
	// 2. Transition to StatePromptEntry (skip name entry)
	// Note: Context note should NOT create a separate screen

	ctx, _ := setupTestContext(t)
	wizard := &Wizard{
		state: StateTypeSelect,
		ctx:   ctx,
		choices: map[string]interface{}{
			"issue": &sow.Issue{Number: 123, Title: "Test Issue"},
			"type":  "standard",
		},
		github: &mockGitHub{
			createLinkedBranchResult: "feat/test-issue-123",
		},
	}

	// We can't actually call handleTypeSelect because it requires TTY
	// But we can verify the routing logic exists by checking the issue exists
	issue, hasIssue := wizard.choices["issue"].(*sow.Issue)
	if !hasIssue {
		t.Fatal("issue should exist in choices")
	}

	if issue.Number != 123 {
		t.Errorf("expected issue 123, got %d", issue.Number)
	}

	// The implementation should check hasIssue and call createLinkedBranch
	// Then transition to StatePromptEntry instead of StateNameEntry
	// Context note should be removed to avoid separate screen
}

// TestHandleTypeSelect_RoutingWithoutIssue tests that type selection routes to name entry when no issue exists.
func TestHandleTypeSelect_RoutingWithoutIssue(t *testing.T) {
	ctx, _ := setupTestContext(t)
	wizard := &Wizard{
		state: StateTypeSelect,
		ctx:   ctx,
		choices: map[string]interface{}{
			"type": "standard",
		},
	}

	// Verify no issue exists
	_, hasIssue := wizard.choices["issue"].(*sow.Issue)
	if hasIssue {
		t.Fatal("issue should not exist in choices for branch name path")
	}

	// The implementation should go to StateNameEntry when no issue exists
}

// Task 040 Tests: Prompt Entry Enhancement and Project Finalization with Issue Context

// TestHandlePromptEntry_WithIssueContext tests that issue context is displayed correctly.
func TestHandlePromptEntry_WithIssueContext(t *testing.T) {
	ctx, _ := setupTestContext(t)
	wizard := &Wizard{
		state: StatePromptEntry,
		ctx:   ctx,
		choices: map[string]interface{}{
			"issue": &sow.Issue{
				Number: 123,
				Title:  "Add JWT authentication",
			},
			"branch": "feat/add-jwt-authentication-123",
			"type":   "standard",
		},
	}

	// Note: Full form testing difficult without UI interaction
	// This test verifies context building logic separately

	// Build context display based on what handlePromptEntry should do
	var contextLines []string

	// Check for issue context
	if issue, ok := wizard.choices["issue"].(*sow.Issue); ok {
		contextLines = append(contextLines,
			fmt.Sprintf("Issue: #%d - %s", issue.Number, issue.Title))
	}

	expected := "Issue: #123 - Add JWT authentication"
	if contextLines[0] != expected {
		t.Errorf("expected %q, got %q", expected, contextLines[0])
	}
}

// TestHandlePromptEntry_WithBranchNameContext tests that branch name context is computed correctly.
func TestHandlePromptEntry_WithBranchNameContext(t *testing.T) {
	ctx, _ := setupTestContext(t)
	wizard := &Wizard{
		state: StatePromptEntry,
		ctx:   ctx,
		choices: map[string]interface{}{
			"name":   "Web Based Agents",
			"type":   "exploration",
			"branch": "explore/web-based-agents",
		},
	}

	// Verify branch context computed correctly
	branchName, ok := wizard.choices["branch"].(string)
	if !ok {
		t.Fatal("Expected branch to be set in choices")
	}
	expected := "explore/web-based-agents"

	if branchName != expected {
		t.Errorf("expected branch %q, got %q", expected, branchName)
	}
}

// TestFinalize_WithIssue tests that finalization stores issue metadata correctly.
func TestFinalize_WithIssue(t *testing.T) {
	ctx, tmpDir := setupTestContext(t)

	// Create initial commit (required for worktree creation)
	testFile := tmpDir + "/README.md"
	_ = os.WriteFile(testFile, []byte("# Test"), 0644)
	_ = exec.CommandContext(context.Background(), "git", "-C", tmpDir, "add", ".").Run()
	_ = exec.CommandContext(context.Background(), "git", "-C", tmpDir, "commit", "-m", "initial commit").Run()

	issue := &sow.Issue{
		Number: 123,
		Title:  "Test Issue",
		Body:   "Issue description here",
		State:  "open",
		URL:    "https://github.com/test/repo/issues/123",
	}

	wizard := &Wizard{
		state: StateComplete,
		ctx:   ctx,
		choices: map[string]interface{}{
			"name":   "Test Issue",
			"branch": "feat/test-issue-123",
			"type":   "standard",
			"issue":  issue,
			"prompt": "",
		},
		cmd: nil, // Skip Claude launch in test
	}

	err := wizard.finalize()
	if err != nil {
		t.Fatalf("finalize failed: %v", err)
	}

	// Verify issue context file created
	worktreePath := tmpDir + "/.sow/worktrees/feat/test-issue-123"
	issueFilePath := worktreePath + "/.sow/project/context/issue-123.md"

	if _, err := os.Stat(issueFilePath); os.IsNotExist(err) {
		t.Error("issue context file not created")
	}

	// Verify file contains issue information
	content, err := os.ReadFile(issueFilePath)
	if err != nil {
		t.Fatalf("failed to read issue file: %v", err)
	}

	if !strings.Contains(string(content), "Test Issue") {
		t.Error("issue file doesn't contain issue title")
	}

	if !strings.Contains(string(content), "Issue description here") {
		t.Error("issue file doesn't contain issue body")
	}

	// Verify project state contains issue metadata
	worktreeCtx, err := sow.NewContext(worktreePath)
	if err != nil {
		t.Fatalf("failed to create worktree context: %v", err)
	}

	proj, err := state.Load(worktreeCtx)
	if err != nil {
		t.Fatalf("failed to load project: %v", err)
	}

	// Check implementation phase inputs for github_issue artifact
	implPhase, ok := proj.Phases["implementation"]
	if !ok {
		t.Fatal("implementation phase not found")
	}

	if len(implPhase.Inputs) == 0 {
		t.Error("expected implementation phase inputs, got none")
	}

	// Find github_issue artifact
	found := false
	for _, artifact := range implPhase.Inputs {
		if artifact.Type == "github_issue" {
			found = true
			// Verify metadata
			if artifact.Metadata["issue_number"] != 123 {
				t.Errorf("expected issue_number 123, got %v", artifact.Metadata["issue_number"])
			}
			if artifact.Metadata["issue_title"] != "Test Issue" {
				t.Errorf("expected issue_title 'Test Issue', got %v", artifact.Metadata["issue_title"])
			}
			if artifact.Metadata["issue_url"] != issue.URL {
				t.Errorf("expected issue_url %q, got %v", issue.URL, artifact.Metadata["issue_url"])
			}
		}
	}

	if !found {
		t.Error("github_issue artifact not found in implementation phase inputs")
	}
}

// TestFinalize_WithoutIssue tests that finalization works without issue (branch name path).
func TestFinalize_WithoutIssue(t *testing.T) {
	ctx, tmpDir := setupTestContext(t)

	// Create initial commit (required for worktree creation)
	testFile := tmpDir + "/README.md"
	_ = os.WriteFile(testFile, []byte("# Test"), 0644)
	_ = exec.CommandContext(context.Background(), "git", "-C", tmpDir, "add", ".").Run()
	_ = exec.CommandContext(context.Background(), "git", "-C", tmpDir, "commit", "-m", "initial commit").Run()

	wizard := &Wizard{
		state: StateComplete,
		ctx:   ctx,
		choices: map[string]interface{}{
			"name":   "Test Project",
			"branch": "feat/test-project",
			"type":   "standard",
			"prompt": "",
			// No issue in choices
		},
		cmd: nil,
	}

	err := wizard.finalize()
	if err != nil {
		t.Fatalf("finalize failed: %v", err)
	}

	// Verify no issue context file created
	worktreePath := tmpDir + "/.sow/worktrees/feat/test-project"
	contextDir := worktreePath + "/.sow/project/context"

	entries, err := os.ReadDir(contextDir)
	if err != nil {
		t.Fatalf("failed to read context dir: %v", err)
	}

	// Should be no files (or at least no issue-*.md files)
	for _, entry := range entries {
		if strings.HasPrefix(entry.Name(), "issue-") {
			t.Errorf("unexpected issue file: %s", entry.Name())
		}
	}

	// Verify project state has no issue metadata
	worktreeCtx, err := sow.NewContext(worktreePath)
	if err != nil {
		t.Fatalf("failed to create worktree context: %v", err)
	}

	proj, err := state.Load(worktreeCtx)
	if err != nil {
		t.Fatalf("failed to load project: %v", err)
	}

	// Check implementation phase has no inputs
	implPhase, ok := proj.Phases["implementation"]
	if !ok {
		t.Fatal("implementation phase not found")
	}

	if len(implPhase.Inputs) > 0 {
		t.Errorf("expected no implementation phase inputs, got %d", len(implPhase.Inputs))
	}
>>>>>>> 8590e729
}<|MERGE_RESOLUTION|>--- conflicted
+++ resolved
@@ -13,10 +13,58 @@
 	"github.com/charmbracelet/huh"
 	"github.com/jmgilman/sow/cli/internal/sdks/project/state"
 	"github.com/jmgilman/sow/cli/internal/sow"
-	"github.com/spf13/cobra"
 )
 
-// TestHandleCreateSource_StateTransitions tests state transitions directly.
+// mockGitHub is a test double for GitHub operations.
+type mockGitHub struct {
+	ensureErr                error
+	listIssuesResult         []sow.Issue
+	listIssuesErr            error
+	getLinkedBranchesResult  []sow.LinkedBranch
+	getLinkedBranchesErr     error
+	getIssueResult           *sow.Issue
+	getIssueErr              error
+	createLinkedBranchResult string
+	createLinkedBranchErr    error
+}
+
+func (m *mockGitHub) Ensure() error {
+	return m.ensureErr
+}
+
+func (m *mockGitHub) ListIssues(_, _ string) ([]sow.Issue, error) {
+	if m.listIssuesErr != nil {
+		return nil, m.listIssuesErr
+	}
+	return m.listIssuesResult, nil
+}
+
+func (m *mockGitHub) GetLinkedBranches(_ int) ([]sow.LinkedBranch, error) {
+	if m.getLinkedBranchesErr != nil {
+		return nil, m.getLinkedBranchesErr
+	}
+	return m.getLinkedBranchesResult, nil
+}
+
+func (m *mockGitHub) CreateLinkedBranch(_ int, branchName string, _ bool) (string, error) {
+	if m.createLinkedBranchErr != nil {
+		return "", m.createLinkedBranchErr
+	}
+	// Return provided branch name or mock result
+	if branchName != "" {
+		return branchName, nil
+	}
+	return m.createLinkedBranchResult, nil
+}
+
+func (m *mockGitHub) GetIssue(_ int) (*sow.Issue, error) {
+	if m.getIssueErr != nil {
+		return nil, m.getIssueErr
+	}
+	return m.getIssueResult, nil
+}
+
+// TestHandleCreateSource_StateTransitions tests state transitions directly
 // by manually setting values and checking the results.
 func TestHandleCreateSource_StateTransitions(t *testing.T) {
 	testCases := []struct {
@@ -84,7 +132,7 @@
 	})
 }
 
-// TestHandleTypeSelect_StateTransitions tests state transitions for type selection.
+// TestHandleTypeSelect_StateTransitions tests state transitions for type selection
 // by manually setting values and checking the results.
 func TestHandleTypeSelect_StateTransitions(t *testing.T) {
 	testCases := []struct {
@@ -169,7 +217,7 @@
 	})
 }
 
-// TestHandlePromptEntry_StateTransitions tests state transitions for prompt entry.
+// TestHandlePromptEntry_StateTransitions tests state transitions for prompt entry
 // by manually setting values and checking the results.
 func TestHandlePromptEntry_StateTransitions(t *testing.T) {
 	testCases := []struct {
@@ -441,7 +489,7 @@
 	}
 }
 
-// TestFinalize_UncommittedChangesError tests that finalize returns error when uncommitted changes exist.
+// TestFinalize_UncommittedChangesError tests that finalize returns error when uncommitted changes exist
 // and current branch == target branch.
 func TestFinalize_UncommittedChangesError(t *testing.T) {
 	ctx, tmpDir := setupTestContext(t)
@@ -493,7 +541,7 @@
 	}
 }
 
-// TestFinalize_SkipsUncommittedCheckWhenDifferentBranch tests that finalize skips the uncommitted.
+// TestFinalize_SkipsUncommittedCheckWhenDifferentBranch tests that finalize skips the uncommitted
 // changes check when current branch != target branch.
 func TestFinalize_SkipsUncommittedCheckWhenDifferentBranch(t *testing.T) {
 	ctx, tmpDir := setupTestContext(t)
@@ -550,7 +598,6 @@
 	}
 }
 
-<<<<<<< HEAD
 // Test handleProjectSelect
 
 // TestHandleProjectSelect_EmptyList tests that empty project list shows message and cancels.
@@ -1557,798 +1604,4 @@
 
 	// This test verifies the critical difference from creation path:
 	// Continuation does NOT call CheckUncommittedChanges()
-=======
-// Test GitHub Integration
-
-// mockGitHub is a test double for GitHub operations.
-type mockGitHub struct {
-	ensureErr                error
-	listIssuesResult         []sow.Issue
-	listIssuesErr            error
-	getLinkedBranchesResult  []sow.LinkedBranch
-	getLinkedBranchesErr     error
-	getIssueResult           *sow.Issue
-	getIssueErr              error
-	createLinkedBranchResult string
-	createLinkedBranchErr    error
-}
-
-func (m *mockGitHub) Ensure() error {
-	return m.ensureErr
-}
-
-func (m *mockGitHub) ListIssues(_, _ string) ([]sow.Issue, error) {
-	if m.listIssuesErr != nil {
-		return nil, m.listIssuesErr
-	}
-	return m.listIssuesResult, nil
-}
-
-func (m *mockGitHub) GetLinkedBranches(_ int) ([]sow.LinkedBranch, error) {
-	if m.getLinkedBranchesErr != nil {
-		return nil, m.getLinkedBranchesErr
-	}
-	return m.getLinkedBranchesResult, nil
-}
-
-func (m *mockGitHub) CreateLinkedBranch(_ int, branchName string, _ bool) (string, error) {
-	if m.createLinkedBranchErr != nil {
-		return "", m.createLinkedBranchErr
-	}
-	// Return provided branch name or mock result
-	if branchName != "" {
-		return branchName, nil
-	}
-	return m.createLinkedBranchResult, nil
-}
-
-func (m *mockGitHub) GetIssue(_ int) (*sow.Issue, error) {
-	if m.getIssueErr != nil {
-		return nil, m.getIssueErr
-	}
-	return m.getIssueResult, nil
-}
-
-// TestNewWizard_InitializesGitHubClient tests that the GitHub client is initialized.
-func TestNewWizard_InitializesGitHubClient(t *testing.T) {
-	cmd := &cobra.Command{}
-	ctx, _ := setupTestContext(t)
-
-	wizard := NewWizard(cmd, ctx, nil)
-
-	if wizard.github == nil {
-		t.Error("expected GitHub client to be initialized, got nil")
-	}
-}
-
-// TestHandleIssueSelect_GitHubNotInstalled tests handling when gh CLI is not installed.
-func TestHandleIssueSelect_GitHubNotInstalled(t *testing.T) {
-	// Create wizard with mock GitHub client that returns ErrGHNotInstalled
-	ctx, _ := setupTestContext(t)
-	wizard := &Wizard{
-		state:   StateIssueSelect,
-		ctx:     ctx,
-		choices: make(map[string]interface{}),
-		github:  &mockGitHub{ensureErr: sow.ErrGHNotInstalled{}},
-	}
-
-	err := wizard.handleIssueSelect()
-
-	// Should not return error (wizard continues)
-	if err != nil {
-		t.Errorf("expected nil error, got %v", err)
-	}
-
-	// Should transition back to source selection
-	if wizard.state != StateCreateSource {
-		t.Errorf("expected state %s, got %s", StateCreateSource, wizard.state)
-	}
-}
-
-// TestHandleIssueSelect_GitHubNotAuthenticated tests handling when gh CLI is not authenticated.
-func TestHandleIssueSelect_GitHubNotAuthenticated(t *testing.T) {
-	ctx, _ := setupTestContext(t)
-	wizard := &Wizard{
-		state:   StateIssueSelect,
-		ctx:     ctx,
-		choices: make(map[string]interface{}),
-		github:  &mockGitHub{ensureErr: sow.ErrGHNotAuthenticated{}},
-	}
-
-	err := wizard.handleIssueSelect()
-
-	if err != nil {
-		t.Errorf("expected nil error, got %v", err)
-	}
-
-	if wizard.state != StateCreateSource {
-		t.Errorf("expected state %s, got %s", StateCreateSource, wizard.state)
-	}
-}
-
-// TestHandleIssueSelect_ValidationSuccess tests successful GitHub CLI validation.
-func TestHandleIssueSelect_ValidationSuccess(t *testing.T) {
-	// This test now uses Task 020 implementation
-	mockIssues := []sow.Issue{
-		{Number: 100, Title: "Test issue", State: "open"},
-	}
-
-	ctx, _ := setupTestContext(t)
-	wizard := &Wizard{
-		state:   StateIssueSelect,
-		ctx:     ctx,
-		choices: make(map[string]interface{}),
-		github: &mockGitHub{
-			ensureErr:        nil, // No error = success
-			listIssuesResult: mockIssues,
-		},
-	}
-
-	// Will error on TTY but that's okay
-	_ = wizard.handleIssueSelect()
-
-	// Verify issues were stored (happens before TTY error)
-	storedIssues, ok := wizard.choices["issues"].([]sow.Issue)
-	if !ok {
-		t.Error("expected issues to be stored in choices")
-	}
-
-	if len(storedIssues) != 1 {
-		t.Errorf("expected 1 issue, got %d", len(storedIssues))
-	}
-}
-
-// Task 020 Tests: Issue Listing Screen with Spinner
-
-// TestHandleIssueSelect_SuccessfulFetch tests that issues are fetched and stored.
-func TestHandleIssueSelect_SuccessfulFetch(t *testing.T) {
-	mockIssues := []sow.Issue{
-		{Number: 123, Title: "Add JWT authentication", State: "open"},
-		{Number: 124, Title: "Refactor schema", State: "open"},
-	}
-
-	ctx, _ := setupTestContext(t)
-	wizard := &Wizard{
-		state:   StateIssueSelect,
-		ctx:     ctx,
-		choices: make(map[string]interface{}),
-		github:  &mockGitHub{listIssuesResult: mockIssues},
-	}
-
-	// Note: handleIssueSelect calls showIssueSelectScreen which requires TTY
-	// We test the logic by calling handleIssueSelect and catching the TTY error
-	// The important part is that issues are stored before showIssueSelectScreen is called
-	_ = wizard.handleIssueSelect()
-
-	// Verify issues stored (this happens before the TTY error)
-	storedIssues, ok := wizard.choices["issues"].([]sow.Issue)
-	if !ok {
-		t.Fatal("issues not stored in choices")
-	}
-
-	if len(storedIssues) != 2 {
-		t.Errorf("expected 2 issues, got %d", len(storedIssues))
-	}
-
-	// Verify first issue
-	if storedIssues[0].Number != 123 {
-		t.Errorf("expected issue number 123, got %d", storedIssues[0].Number)
-	}
-}
-
-// TestHandleIssueSelect_EmptyList tests handling when no issues are found.
-func TestHandleIssueSelect_EmptyList(t *testing.T) {
-	ctx, _ := setupTestContext(t)
-	wizard := &Wizard{
-		state:   StateIssueSelect,
-		ctx:     ctx,
-		choices: make(map[string]interface{}),
-		github:  &mockGitHub{listIssuesResult: []sow.Issue{}}, // Empty list
-	}
-
-	err := wizard.handleIssueSelect()
-	if err != nil {
-		t.Errorf("expected nil error, got %v", err)
-	}
-
-	// Should return to source selection
-	if wizard.state != StateCreateSource {
-		t.Errorf("expected state %s, got %s", StateCreateSource, wizard.state)
-	}
-}
-
-// TestHandleIssueSelect_FetchError tests handling when fetching fails.
-func TestHandleIssueSelect_FetchError(t *testing.T) {
-	ctx, _ := setupTestContext(t)
-	wizard := &Wizard{
-		state:   StateIssueSelect,
-		ctx:     ctx,
-		choices: make(map[string]interface{}),
-		github: &mockGitHub{
-			listIssuesErr: errors.New("network timeout"),
-		},
-	}
-
-	err := wizard.handleIssueSelect()
-	if err != nil {
-		t.Errorf("expected nil error (wizard continues), got %v", err)
-	}
-
-	// Should return to source selection
-	if wizard.state != StateCreateSource {
-		t.Errorf("expected state %s, got %s", StateCreateSource, wizard.state)
-	}
-}
-
-// TestIssueWorkflow_ValidationToSelection tests the complete flow from validation through selection.
-func TestIssueWorkflow_ValidationToSelection(t *testing.T) {
-	mockIssues := []sow.Issue{
-		{Number: 123, Title: "Test Issue", State: "open", URL: "https://github.com/test/repo/issues/123"},
-	}
-
-	ctx, _ := setupTestContext(t)
-	wizard := &Wizard{
-		state:   StateIssueSelect,
-		ctx:     ctx,
-		choices: make(map[string]interface{}),
-		github: &mockGitHub{
-			ensureErr:        nil, // Validation succeeds
-			listIssuesResult: mockIssues,
-			listIssuesErr:    nil,
-		},
-	}
-
-	// Run issue selection handler (will error on TTY but that's okay)
-	_ = wizard.handleIssueSelect()
-
-	// Verify issues stored for display (this happens before the TTY error)
-	storedIssues, ok := wizard.choices["issues"].([]sow.Issue)
-	if !ok || len(storedIssues) != 1 {
-		t.Errorf("expected 1 issue stored, got %d", len(storedIssues))
-	}
-}
-
-// Task 030 Tests: Issue Validation and Branch Creation
-
-// TestShowIssueSelectScreen_IssueAlreadyLinked tests that an error is shown when issue has a linked branch.
-func TestShowIssueSelectScreen_IssueAlreadyLinked(t *testing.T) {
-	ctx, _ := setupTestContext(t)
-	wizard := &Wizard{
-		state: StateIssueSelect,
-		ctx:   ctx,
-		choices: map[string]interface{}{
-			"issues": []sow.Issue{
-				{Number: 123, Title: "Test Issue", State: "open"},
-			},
-			"selectedIssueNumber": 123,
-		},
-		github: &mockGitHub{
-			getLinkedBranchesResult: []sow.LinkedBranch{
-				{Name: "feat/existing-branch", URL: "https://github.com/test/repo/tree/feat/existing-branch"},
-			},
-		},
-	}
-
-	// Call showIssueSelectScreen
-	// This will recursively call itself, which is okay for the test
-	// The important part is that it doesn't transition to a different state or return error
-	// In actual use, the user would see an error and the issue list again
-	err := wizard.showIssueSelectScreen()
-
-	// Should not return error (wizard continues, shows error and loops back)
-	// Note: this will error on TTY in tests, which is okay
-	_ = err
-}
-
-// TestShowIssueSelectScreen_NoLinkedBranch tests successful validation when no linked branch exists.
-// After Task 070: Should default type to "standard" and skip type selection.
-func TestShowIssueSelectScreen_NoLinkedBranch(t *testing.T) {
-	ctx, tmpDir := setupTestContext(t)
-
-	// Create initial commit for worktree creation (needed by createLinkedBranch)
-	testFile := tmpDir + "/README.md"
-	_ = os.WriteFile(testFile, []byte("# Test"), 0644)
-	_ = exec.CommandContext(context.Background(), "git", "-C", tmpDir, "add", ".").Run()
-	_ = exec.CommandContext(context.Background(), "git", "-C", tmpDir, "commit", "-m", "initial commit").Run()
-
-	wizard := &Wizard{
-		state: StateIssueSelect,
-		ctx:   ctx,
-		choices: map[string]interface{}{
-			"issues": []sow.Issue{
-				{Number: 123, Title: "Test Issue", State: "open"},
-			},
-		},
-		github: &mockGitHub{
-			getLinkedBranchesResult: []sow.LinkedBranch{}, // No linked branches
-			getIssueResult: &sow.Issue{
-				Number: 123,
-				Title:  "Test Issue",
-				Body:   "Issue description",
-				State:  "open",
-				URL:    "https://github.com/test/repo/issues/123",
-			},
-			createLinkedBranchResult: "feat/test-issue-123",
-		},
-	}
-
-	// Simulate the post-form-selection logic that would happen after user selects issue
-	// This tests the logic that happens after the TTY form completes
-	selectedIssueNumber := 123
-
-	// Verify no linked branches
-	linkedBranches, err := wizard.github.GetLinkedBranches(selectedIssueNumber)
-	if err != nil {
-		t.Fatalf("unexpected error: %v", err)
-	}
-	if len(linkedBranches) != 0 {
-		t.Errorf("expected 0 linked branches, got %d", len(linkedBranches))
-	}
-
-	// Fetch issue details
-	issue, err := wizard.github.GetIssue(selectedIssueNumber)
-	if err != nil {
-		t.Fatalf("unexpected error: %v", err)
-	}
-	if issue.Number != 123 {
-		t.Errorf("expected issue 123, got %d", issue.Number)
-	}
-
-	// Store issue in choices (what showIssueSelectScreen does)
-	wizard.choices["issue"] = issue
-
-	// NEW BEHAVIOR (Task 070): Set type to "standard"
-	wizard.choices["type"] = "standard"
-
-	// Verify type was set correctly
-	projectType, ok := wizard.choices["type"].(string)
-	if !ok {
-		t.Fatal("type not set in choices")
-	}
-	if projectType != "standard" {
-		t.Errorf("expected type 'standard', got %q", projectType)
-	}
-
-	// NEW BEHAVIOR (Task 070): Call createLinkedBranch directly (skip type selection)
-	err = wizard.createLinkedBranch()
-	if err != nil {
-		t.Fatalf("createLinkedBranch failed: %v", err)
-	}
-
-	// Verify state transitioned to StatePromptEntry (not StateTypeSelect)
-	if wizard.state != StatePromptEntry {
-		t.Errorf("expected state StatePromptEntry, got %v", wizard.state)
-	}
-
-	// Verify branch was created and stored
-	branch, ok := wizard.choices["branch"].(string)
-	if !ok {
-		t.Fatal("branch not set in choices")
-	}
-	if branch != "feat/test-issue-123" {
-		t.Errorf("expected branch 'feat/test-issue-123', got %q", branch)
-	}
-}
-
-// TestCreateLinkedBranch_BranchNameGeneration tests that branch names are generated correctly.
-func TestCreateLinkedBranch_BranchNameGeneration(t *testing.T) {
-	tests := []struct {
-		issueTitle  string
-		issueNumber int
-		projectType string
-		expected    string
-	}{
-		{"Add JWT authentication", 123, "standard", "feat/add-jwt-authentication-123"},
-		{"Refactor Database Schema", 456, "standard", "feat/refactor-database-schema-456"},
-		{"Web Based Agents", 789, "exploration", "explore/web-based-agents-789"},
-		{"Special!@#$ Chars", 111, "design", "design/special-chars-111"},
-	}
-
-	for _, tt := range tests {
-		t.Run(tt.issueTitle, func(t *testing.T) {
-			ctx, _ := setupTestContext(t)
-			wizard := &Wizard{
-				state: StateTypeSelect,
-				ctx:   ctx,
-				choices: map[string]interface{}{
-					"issue": &sow.Issue{
-						Number: tt.issueNumber,
-						Title:  tt.issueTitle,
-					},
-					"type": tt.projectType,
-				},
-				github: &mockGitHub{
-					createLinkedBranchResult: tt.expected, // Mock returns expected name
-				},
-			}
-
-			// We can't run createLinkedBranch directly because it requires TTY for spinner
-			// But we can verify the branch name generation logic
-			prefix := getTypePrefix(tt.projectType)
-			issueSlug := normalizeName(tt.issueTitle)
-			branchName := prefix + issueSlug + fmt.Sprintf("-%d", tt.issueNumber)
-
-			if branchName != tt.expected {
-				t.Errorf("expected branch %q, got %q", tt.expected, branchName)
-			}
-
-			// Verify mock CreateLinkedBranch works
-			createdBranch, err := wizard.github.CreateLinkedBranch(tt.issueNumber, branchName, false)
-			if err != nil {
-				t.Fatalf("unexpected error: %v", err)
-			}
-
-			if createdBranch != tt.expected {
-				t.Errorf("expected created branch %q, got %q", tt.expected, createdBranch)
-			}
-		})
-	}
-}
-
-// TestGitHubIssuePath_SkipsTypeSelection tests Task 070: GitHub issues skip type selection entirely.
-func TestGitHubIssuePath_SkipsTypeSelection(t *testing.T) {
-	ctx, tmpDir := setupTestContext(t)
-
-	// Create initial commit for worktree creation
-	testFile := tmpDir + "/README.md"
-	_ = os.WriteFile(testFile, []byte("# Test"), 0644)
-	_ = exec.CommandContext(context.Background(), "git", "-C", tmpDir, "add", ".").Run()
-	_ = exec.CommandContext(context.Background(), "git", "-C", tmpDir, "commit", "-m", "initial commit").Run()
-
-	wizard := &Wizard{
-		state: StateIssueSelect,
-		ctx:   ctx,
-		choices: map[string]interface{}{
-			"issues": []sow.Issue{
-				{Number: 71, Title: "Project Continuation Workflow", State: "open"},
-			},
-		},
-		github: &mockGitHub{
-			getLinkedBranchesResult: []sow.LinkedBranch{},
-			getIssueResult: &sow.Issue{
-				Number: 71,
-				Title:  "Project Continuation Workflow",
-				Body:   "Description",
-				State:  "open",
-				URL:    "https://github.com/test/repo/issues/71",
-			},
-			createLinkedBranchResult: "feat/project-continuation-workflow-71",
-		},
-	}
-
-	// Simulate the workflow after user selects an issue
-	selectedIssueNumber := 71
-
-	// Validate no linked branch
-	linkedBranches, err := wizard.github.GetLinkedBranches(selectedIssueNumber)
-	if err != nil {
-		t.Fatalf("unexpected error: %v", err)
-	}
-	if len(linkedBranches) != 0 {
-		t.Fatal("expected no linked branches")
-	}
-
-	// Fetch issue
-	issue, err := wizard.github.GetIssue(selectedIssueNumber)
-	if err != nil {
-		t.Fatalf("unexpected error: %v", err)
-	}
-
-	// Store issue (what showIssueSelectScreen does)
-	wizard.choices["issue"] = issue
-
-	// Task 070: Set type to "standard" (what showIssueSelectScreen now does)
-	wizard.choices["type"] = "standard"
-
-	// Verify type is set to "standard"
-	if wizard.choices["type"] != "standard" {
-		t.Errorf("expected type 'standard', got %v", wizard.choices["type"])
-	}
-
-	// Task 070: Call createLinkedBranch directly (skip type selection)
-	err = wizard.createLinkedBranch()
-	if err != nil {
-		t.Fatalf("createLinkedBranch failed: %v", err)
-	}
-
-	// Verify we went directly to StatePromptEntry (skipped StateTypeSelect)
-	if wizard.state != StatePromptEntry {
-		t.Errorf("expected StatePromptEntry, got %v - type selection should be skipped", wizard.state)
-	}
-
-	// Verify branch uses "feat/" prefix (standard type)
-	branch, ok := wizard.choices["branch"].(string)
-	if !ok {
-		t.Fatal("Expected branch to be set in choices")
-	}
-	if branch != "feat/project-continuation-workflow-71" {
-		t.Errorf("expected branch with 'feat/' prefix, got %q", branch)
-	}
-}
-
-// TestHandleTypeSelect_RoutingWithIssue tests that type selection routes to branch creation when issue context exists.
-func TestHandleTypeSelect_RoutingWithIssue(t *testing.T) {
-	// This test verifies the routing logic for issue-based projects
-	// When an issue exists in choices, after type selection we should:
-	// 1. Create a linked branch
-	// 2. Transition to StatePromptEntry (skip name entry)
-	// Note: Context note should NOT create a separate screen
-
-	ctx, _ := setupTestContext(t)
-	wizard := &Wizard{
-		state: StateTypeSelect,
-		ctx:   ctx,
-		choices: map[string]interface{}{
-			"issue": &sow.Issue{Number: 123, Title: "Test Issue"},
-			"type":  "standard",
-		},
-		github: &mockGitHub{
-			createLinkedBranchResult: "feat/test-issue-123",
-		},
-	}
-
-	// We can't actually call handleTypeSelect because it requires TTY
-	// But we can verify the routing logic exists by checking the issue exists
-	issue, hasIssue := wizard.choices["issue"].(*sow.Issue)
-	if !hasIssue {
-		t.Fatal("issue should exist in choices")
-	}
-
-	if issue.Number != 123 {
-		t.Errorf("expected issue 123, got %d", issue.Number)
-	}
-
-	// The implementation should check hasIssue and call createLinkedBranch
-	// Then transition to StatePromptEntry instead of StateNameEntry
-	// Context note should be removed to avoid separate screen
-}
-
-// TestHandleTypeSelect_RoutingWithoutIssue tests that type selection routes to name entry when no issue exists.
-func TestHandleTypeSelect_RoutingWithoutIssue(t *testing.T) {
-	ctx, _ := setupTestContext(t)
-	wizard := &Wizard{
-		state: StateTypeSelect,
-		ctx:   ctx,
-		choices: map[string]interface{}{
-			"type": "standard",
-		},
-	}
-
-	// Verify no issue exists
-	_, hasIssue := wizard.choices["issue"].(*sow.Issue)
-	if hasIssue {
-		t.Fatal("issue should not exist in choices for branch name path")
-	}
-
-	// The implementation should go to StateNameEntry when no issue exists
-}
-
-// Task 040 Tests: Prompt Entry Enhancement and Project Finalization with Issue Context
-
-// TestHandlePromptEntry_WithIssueContext tests that issue context is displayed correctly.
-func TestHandlePromptEntry_WithIssueContext(t *testing.T) {
-	ctx, _ := setupTestContext(t)
-	wizard := &Wizard{
-		state: StatePromptEntry,
-		ctx:   ctx,
-		choices: map[string]interface{}{
-			"issue": &sow.Issue{
-				Number: 123,
-				Title:  "Add JWT authentication",
-			},
-			"branch": "feat/add-jwt-authentication-123",
-			"type":   "standard",
-		},
-	}
-
-	// Note: Full form testing difficult without UI interaction
-	// This test verifies context building logic separately
-
-	// Build context display based on what handlePromptEntry should do
-	var contextLines []string
-
-	// Check for issue context
-	if issue, ok := wizard.choices["issue"].(*sow.Issue); ok {
-		contextLines = append(contextLines,
-			fmt.Sprintf("Issue: #%d - %s", issue.Number, issue.Title))
-	}
-
-	expected := "Issue: #123 - Add JWT authentication"
-	if contextLines[0] != expected {
-		t.Errorf("expected %q, got %q", expected, contextLines[0])
-	}
-}
-
-// TestHandlePromptEntry_WithBranchNameContext tests that branch name context is computed correctly.
-func TestHandlePromptEntry_WithBranchNameContext(t *testing.T) {
-	ctx, _ := setupTestContext(t)
-	wizard := &Wizard{
-		state: StatePromptEntry,
-		ctx:   ctx,
-		choices: map[string]interface{}{
-			"name":   "Web Based Agents",
-			"type":   "exploration",
-			"branch": "explore/web-based-agents",
-		},
-	}
-
-	// Verify branch context computed correctly
-	branchName, ok := wizard.choices["branch"].(string)
-	if !ok {
-		t.Fatal("Expected branch to be set in choices")
-	}
-	expected := "explore/web-based-agents"
-
-	if branchName != expected {
-		t.Errorf("expected branch %q, got %q", expected, branchName)
-	}
-}
-
-// TestFinalize_WithIssue tests that finalization stores issue metadata correctly.
-func TestFinalize_WithIssue(t *testing.T) {
-	ctx, tmpDir := setupTestContext(t)
-
-	// Create initial commit (required for worktree creation)
-	testFile := tmpDir + "/README.md"
-	_ = os.WriteFile(testFile, []byte("# Test"), 0644)
-	_ = exec.CommandContext(context.Background(), "git", "-C", tmpDir, "add", ".").Run()
-	_ = exec.CommandContext(context.Background(), "git", "-C", tmpDir, "commit", "-m", "initial commit").Run()
-
-	issue := &sow.Issue{
-		Number: 123,
-		Title:  "Test Issue",
-		Body:   "Issue description here",
-		State:  "open",
-		URL:    "https://github.com/test/repo/issues/123",
-	}
-
-	wizard := &Wizard{
-		state: StateComplete,
-		ctx:   ctx,
-		choices: map[string]interface{}{
-			"name":   "Test Issue",
-			"branch": "feat/test-issue-123",
-			"type":   "standard",
-			"issue":  issue,
-			"prompt": "",
-		},
-		cmd: nil, // Skip Claude launch in test
-	}
-
-	err := wizard.finalize()
-	if err != nil {
-		t.Fatalf("finalize failed: %v", err)
-	}
-
-	// Verify issue context file created
-	worktreePath := tmpDir + "/.sow/worktrees/feat/test-issue-123"
-	issueFilePath := worktreePath + "/.sow/project/context/issue-123.md"
-
-	if _, err := os.Stat(issueFilePath); os.IsNotExist(err) {
-		t.Error("issue context file not created")
-	}
-
-	// Verify file contains issue information
-	content, err := os.ReadFile(issueFilePath)
-	if err != nil {
-		t.Fatalf("failed to read issue file: %v", err)
-	}
-
-	if !strings.Contains(string(content), "Test Issue") {
-		t.Error("issue file doesn't contain issue title")
-	}
-
-	if !strings.Contains(string(content), "Issue description here") {
-		t.Error("issue file doesn't contain issue body")
-	}
-
-	// Verify project state contains issue metadata
-	worktreeCtx, err := sow.NewContext(worktreePath)
-	if err != nil {
-		t.Fatalf("failed to create worktree context: %v", err)
-	}
-
-	proj, err := state.Load(worktreeCtx)
-	if err != nil {
-		t.Fatalf("failed to load project: %v", err)
-	}
-
-	// Check implementation phase inputs for github_issue artifact
-	implPhase, ok := proj.Phases["implementation"]
-	if !ok {
-		t.Fatal("implementation phase not found")
-	}
-
-	if len(implPhase.Inputs) == 0 {
-		t.Error("expected implementation phase inputs, got none")
-	}
-
-	// Find github_issue artifact
-	found := false
-	for _, artifact := range implPhase.Inputs {
-		if artifact.Type == "github_issue" {
-			found = true
-			// Verify metadata
-			if artifact.Metadata["issue_number"] != 123 {
-				t.Errorf("expected issue_number 123, got %v", artifact.Metadata["issue_number"])
-			}
-			if artifact.Metadata["issue_title"] != "Test Issue" {
-				t.Errorf("expected issue_title 'Test Issue', got %v", artifact.Metadata["issue_title"])
-			}
-			if artifact.Metadata["issue_url"] != issue.URL {
-				t.Errorf("expected issue_url %q, got %v", issue.URL, artifact.Metadata["issue_url"])
-			}
-		}
-	}
-
-	if !found {
-		t.Error("github_issue artifact not found in implementation phase inputs")
-	}
-}
-
-// TestFinalize_WithoutIssue tests that finalization works without issue (branch name path).
-func TestFinalize_WithoutIssue(t *testing.T) {
-	ctx, tmpDir := setupTestContext(t)
-
-	// Create initial commit (required for worktree creation)
-	testFile := tmpDir + "/README.md"
-	_ = os.WriteFile(testFile, []byte("# Test"), 0644)
-	_ = exec.CommandContext(context.Background(), "git", "-C", tmpDir, "add", ".").Run()
-	_ = exec.CommandContext(context.Background(), "git", "-C", tmpDir, "commit", "-m", "initial commit").Run()
-
-	wizard := &Wizard{
-		state: StateComplete,
-		ctx:   ctx,
-		choices: map[string]interface{}{
-			"name":   "Test Project",
-			"branch": "feat/test-project",
-			"type":   "standard",
-			"prompt": "",
-			// No issue in choices
-		},
-		cmd: nil,
-	}
-
-	err := wizard.finalize()
-	if err != nil {
-		t.Fatalf("finalize failed: %v", err)
-	}
-
-	// Verify no issue context file created
-	worktreePath := tmpDir + "/.sow/worktrees/feat/test-project"
-	contextDir := worktreePath + "/.sow/project/context"
-
-	entries, err := os.ReadDir(contextDir)
-	if err != nil {
-		t.Fatalf("failed to read context dir: %v", err)
-	}
-
-	// Should be no files (or at least no issue-*.md files)
-	for _, entry := range entries {
-		if strings.HasPrefix(entry.Name(), "issue-") {
-			t.Errorf("unexpected issue file: %s", entry.Name())
-		}
-	}
-
-	// Verify project state has no issue metadata
-	worktreeCtx, err := sow.NewContext(worktreePath)
-	if err != nil {
-		t.Fatalf("failed to create worktree context: %v", err)
-	}
-
-	proj, err := state.Load(worktreeCtx)
-	if err != nil {
-		t.Fatalf("failed to load project: %v", err)
-	}
-
-	// Check implementation phase has no inputs
-	implPhase, ok := proj.Phases["implementation"]
-	if !ok {
-		t.Fatal("implementation phase not found")
-	}
-
-	if len(implPhase.Inputs) > 0 {
-		t.Errorf("expected no implementation phase inputs, got %d", len(implPhase.Inputs))
-	}
->>>>>>> 8590e729
 }